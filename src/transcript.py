--- conflicted
+++ resolved
@@ -979,12 +979,8 @@
                 else:
                     # other variant types not handled at this time
                     break                        
-<<<<<<< HEAD
             # log variants
             # handle potential frame shifts from indels
-=======
-            # handle potential frame shifts from deletions
->>>>>>> 485e0199
             if seq[2][0][2] == 'D':
                 coordinates.append([seq[4], seq[4] + len(seq[0])*strand - 1,
                                 counter, counter + len(seq[0]) -1 , seq[2]])
@@ -1044,14 +1040,8 @@
                     A = seq_to_peptide(sequence[(i+A1):(i+A1+3)])
                     B = seq_to_peptide(ref_sequence[(i+A2):(i+A2+3)])
                     if A != B:
-<<<<<<< HEAD
                         coordinates.append([seq[4], seq[4] + len(seq[0])*strand - 1,
                                 counter+i*3, counter+i*3+2 - 1, seq[2]])
-=======
-                        # subselect only those variants that overlap with AA change
-                        coordinates.append([seq[4], seq[4] + len(seq[0])*strand,
-                                counter+i, counter+i+2, [(a,b,c) for (a,b,c) in seq[2] if a-C>=i and a-C<=i+2]])
->>>>>>> 485e0199
                 counter += len(seq[0])
                 ref_counter += len(seq[0])
         # frame shifts (if they exist) continue to end of transcript
