import bowtie_index
import collections
import copy
import bisect
import string
import re
import pickle
from intervaltree import Interval, IntervalTree
from operator import itemgetter

revcomp_translation_table = string.maketrans('ATCG', 'TAGC')

def custom_bisect_left(a, x, lo=0, hi=None, getter=0):
    """ Same as bisect.bisect_left, but compares only index "getter"

        See bisect_left source for more info.
    """

    if lo < 0:
        raise ValueError('lo must be non-negative')
    if hi is None:
        hi = len(a)
    while lo < hi:
        mid = (lo+hi)//2
        if a[mid][getter] < x: lo = mid+1
        else: hi = mid
    return lo

def kmerize_peptide(peptide, min_size=8, max_size=11):
    """ Obtains subsequences of a peptide.

        normal_peptide: normal peptide seq
        min_size: minimum subsequence size
        max_size: maximum subsequence size

        Return value: list of all possible subsequences of size between
            min_size and max_size
    """
    peptide_size = len(peptide)
    return [item for sublist in
                [[peptide[i:i+size] for i in xrange(peptide_size - size + 1)]
                    for size in xrange(min_size, max_size + 1)]
            for item in sublist if 'X' not in item]

# X below denotes a stop codon
_codon_table = {
        "TTT":"F", "TTC":"F", "TTA":"L", "TTG":"L",
        "TCT":"S", "TCC":"S", "TCA":"S", "TCG":"S",
        "TAT":"Y", "TAC":"Y", "TAA":"X", "TAG":"X",
        "TGT":"C", "TGC":"C", "TGA":"X", "TGG":"W",
        "CTT":"L", "CTC":"L", "CTA":"L", "CTG":"L",
        "CCT":"P", "CCC":"P", "CCA":"P", "CCG":"P",
        "CAT":"H", "CAC":"H", "CAA":"Q", "CAG":"Q",
        "CGT":"R", "CGC":"R", "CGA":"R", "CGG":"R",
        "ATT":"I", "ATC":"I", "ATA":"I", "ATG":"M",
        "ACT":"T", "ACC":"T", "ACA":"T", "ACG":"T",
        "AAT":"N", "AAC":"N", "AAA":"K", "AAG":"K",
        "AGT":"S", "AGC":"S", "AGA":"R", "AGG":"R",
        "GTT":"V", "GTC":"V", "GTA":"V", "GTG":"V",
        "GCT":"A", "GCC":"A", "GCA":"A", "GCG":"A",
        "GAT":"D", "GAC":"D", "GAA":"E", "GAG":"E",
        "GGT":"G", "GGC":"G", "GGA":"G", "GGG":"G"
    }

def seq_to_peptide(seq, reverse_strand=False, require_ATG=False):
    """ Translates nucleotide sequence into peptide sequence.

        All codons including and after stop codon are recorded as X's.

        seq: nucleotide sequence
        reverse_strand: True iff strand is -
        require_ATG: True iff search for start codon (ATG)

        Return value: peptide string
    """
    if reverse_strand:
        seq = seq[::-1].translate(_complement_table)
    if require_ATG:
        start = seq.find("ATG")
        if start >= 0:
            seq = seq[start:]
        else:
            return ''
    seq_size = len(seq)
    peptide = []
    for i in xrange(0, seq_size - seq_size % 3, 3):
        codon = _codon_table[seq[i:i+3]]
        peptide.append(codon)
        if codon == 'X':
            break
    # for j in xrange(i + 3, seq_size - seq_size % 3, 3):
        # peptide.append('X')
    return ''.join(peptide)


class Transcript(object):
    """ Transforms transcript with edits (SNPs, indels) from haplotype. """

    # Should we handle somatic deletions that overlap germline mutations?
    # I.E., should we break up a somatic deletion into two separate mutations
    #       that surround the germline mutation? Or do we only call the somatic?

    def __init__(self, bowtie_reference_index, CDS):
        """ Initializes Transcript object.
            This class assumes edits added to a transcript are properly
            phased, consistent, and nonredundant. Most conspicuously, there
            shouldn't be SNVs or insertions among deleted bases.
            bowtie_reference_index: BowtieIndexReference object for retrieving
                reference genome sequence
            CDS: list of all CDS lines for exactly one transcript from GTF;
                a line can be a list pre-split by '\t' or not yet split
        """
        assert len(CDS) > 0
        self.bowtie_reference_index = bowtie_reference_index
        self.intervals = []
        # Internal representation is 0-based
        self._start_codon, self._stop_codon = None, None
        # Public representation is 1-based
        self.start_codon, self.stop_codon = None, None
        last_chrom, last_strand = None, None
        for line in CDS:
            if type(line) is str: line = line.strip().split('\t')
            try:
                assert last_chrom == line[0]
            except AssertionError:
                if last_chrom is None:
                    pass
                else:
                    raise
            try:
                assert last_strand == line[6]
            except AssertionError:
                if last_strand is None:
                    pass
                else: raise
            # Use exclusive start, inclusive end 0-based coordinates internally
            if line[2] == "exon":
                self.intervals.extend(
                        [int(line[3]) - 2, int(line[4]) - 1]
                    )
            elif line[2] == "start_codon":
                # 1-based public, 0-based private
                self.start_codon = int(line[3])
                self._start_codon = self.start_codon - 1
            elif line[2] == "stop_codon":
                self.stop_codon = int(line[3])
                self._stop_codon = self.stop_codon - 1
            else:
                raise NotImplementedError(
                                    'GTF sequence type not currently supported'
                                    )
            last_chrom, last_strand = line[0], line[6]
        # Store edits to coding sequence only
        self.edits = collections.defaultdict(list)
        self.deletion_intervals = []
        self.chrom = last_chrom
        self.rev_strand = (True if last_strand == '-' else False)
        '''Assume intervals are nonoverlapping! Uncomment following lines to
        check (slower).'''
        # for i in xrange(1, len(self.intervals)):
        #    if self.intervals[i-1] <= self.intervals[i]:
        #        raise RuntimeError(
        #                ('CDS intervals list '
        #                 '"{}" has overlapping intervals.').format(
        #                            self.intervals
        #                        )
        #            )
        # For retrieving save point
        self.last_edits = collections.defaultdict(list)
        self.last_deletion_intervals = []
        # Need to sort to bisect_left properly when editing!
        self.intervals.sort()
        if self._start_codon:
            self.start_codon_index = bisect.bisect_left(self.intervals, 
                                                        self._start_codon)
        else:
            self.start_codon_index = None
        if self.stop_codon:
            self.stop_codon_index = bisect.bisect_left(self.intervals, 
                                                        self._stop_codon)
        else:
            self.stop_codon_index = None


    def reset(self, reference=False):
        """ Resets to last save point or reference (i.e., removes all edits).
            reference: if False, tries to reset to last save point, and if that
                doesn't exist, resets to reference. If True, resets to 
                reference.
            No return value.
        """
        if reference:
            self.edits = collections.defaultdict(list)
            self.deletion_intervals = []
        else:
            self.edits = copy.copy(self.last_edits)
            self.deletion_intervals = copy.copy(self.last_deletion_intervals)

    def edit(self, seq, pos, mutation_type='V', mutation_class='S', vaf=None):
        """ Adds an edit to the transcript. 
            seq: sequence to add or delete from reference; for deletions, all
                that matters is this sequence has the same length as the 
                sequence to delete. Also for deletions, seq can be an integer
                specifying how many bases to delete.
            pos: 1-based coordinate. For insertions, this is the coordinate 
                directly before the inserted sequence. For deletions, this 
                is the coordinate of the first base of the transcript to be
                deleted. Coordinates are always w.r.t. genome.
            mutation_type: V for SNV, I for insertion, D for deletion
            mutation_class: S for somatic, G for germline
            No return value.
        """
        ## Need to add check for only 1 mutation of each class per position
        if mutation_type == 'D':
            try:
                deletion_size = int(seq)
            except ValueError:
                deletion_size = len(seq)
                self.deletion_intervals.append(
                        (pos - 2, pos + deletion_size - 2, mutation_class, 
                            (pos, seq, mutation_type), vaf)
                    )
            else:
                self.deletion_intervals.append(
                        (pos - 2, pos + deletion_size - 2, mutation_class, 
                            (pos, self.bowtie_reference_index.get_stretch(
                                    self.chrom, pos - 1, 
                                    pos + deletion_size + 1  - pos - 1
                                ), mutation_type), vaf)
                    )
        elif mutation_type == 'I': 
            self.edits[pos - 1].append((seq, mutation_type, mutation_class, 
                                        (pos, seq, mutation_type), vaf))
        elif mutation_type == 'V':
            reference_seq = self.bowtie_reference_index.get_stretch(
                                            self.chrom, pos - 1, len(seq))
            other_snvs = [edit for edit in self.edits[pos - 1]]
            if mutation_class not in [snv[2] for snv in other_snvs]:
                self.edits[pos - 1].append((seq, mutation_type, mutation_class, 
                                            (pos, reference_seq, mutation_type), 
                                            vaf))
            else:
                class_dict = {'S':'somatic', 'G':'germline'}
                raise NotImplementedError(''.join(['2 SNVs of same class cannot ', 
                                                    'be added at same position',
                                                    ' - was mutation of ', 
                                                    reference_seq, ' to ', seq, 
                                                    ' at ', str(pos), ' not a ',
                                                    class_dict[mutation_class], 
                                                    ' mutation?']))
        else:
            raise NotImplementedError('Mutation type not yet implemented')

    def expressed_edits(self, start=None, end=None, genome=True, 
                                include_somatic=True, include_germline=True):
        """ Gets expressed set of edits and transcript intervals.
            start: start position (1-indexed, inclusive); None means start of
                transcript
            end: end position (1-indexed, inclusive); None means end of
                transcript
            genome: True iff genome coordinates are specified
            include_somatic: whether to include somatic mutations (boolean)
            include_germline: whether to include germline mutations (boolean)
            Return value: tuple (defaultdict
                                 mapping edits to lists of
                                 (seq, mutation_type, mutation_class)
                                 tuples, interval list; this is a list of 
                                 tuples (bound, {'R', 'G', or 'S'}), which
                                 says whether the bound is due to CDS bound
                                 ("R"), a germline deletion ("G"), or a 
                                 somatic deletion ("S"))
        """
        if not genome:
            raise NotImplementedError(
                'Retrieving sequence with transcript coordinates not '
                'yet fully supported.'
            )
        if start is None:
            start = self.intervals[0] + 1
        else:
            start -= 1
        if end is None:
            end = self.intervals[-1]
        else:
            end -= 1
        assert end >= start
        # Change start and end intervals of CDS intervals
        start_index = bisect.bisect_left(self.intervals, start)
        if not (start_index % 2):
            # start should be beginning of a CDS
            start_index += 1
            try:
                start = self.intervals[start_index - 1] + 1
            except IndexError:
                # Start is outside bounds of transcript
                return ''
        end_index = bisect.bisect_left(self.intervals, end)
        if not (end_index % 2):
            # end should be end of CDS
            end = self.intervals[end_index - 1]
            end_index -= 1
        intervals = [start - 1] + self.intervals[start_index:end_index] + [end]
        assert len(intervals) % 2 == 0
        # Include only relevant deletion intervals
        relevant_deletion_intervals, edits = [], collections.defaultdict(list)
        sorted_deletion_intervals = [
                interval for interval in self.deletion_intervals
                if (interval[2] == 'S' and include_somatic or
                    interval[2] == 'G' and include_germline)
            ]
        if sorted_deletion_intervals:
            sorted_deletion_intervals.sort(key=itemgetter(0, 1))
            deletion_intervals = [(sorted_deletion_intervals[0][0],
                                   sorted_deletion_intervals[0][2], 
                                   sorted_deletion_intervals[0][3],
                                   sorted_deletion_intervals[0][4]),
                                  (sorted_deletion_intervals[0][1],
                                   sorted_deletion_intervals[0][2],
                                   sorted_deletion_intervals[0][3],
                                   sorted_deletion_intervals[0][4])]
            for i in xrange(1, len(sorted_deletion_intervals)):
                if (sorted_deletion_intervals[i][0]
                    <= deletion_intervals[-1][0]):
                    deletion_intervals[-2] = min(deletion_intervals[-2],
                                            (sorted_deletion_intervals[i][0],
                                             sorted_deletion_intervals[i][2],
                                             sorted_deletion_intervals[i][3],
                                             sorted_deletion_intervals[i][4]),
                                            key=itemgetter(0))
                    deletion_intervals[-1] = max(deletion_intervals[-1],
                                            (sorted_deletion_intervals[i][1],
                                             sorted_deletion_intervals[i][2],
                                             sorted_deletion_intervals[i][3],
                                             sorted_deletion_intervals[i][4]),
                                            key=itemgetter(0))
                else:
                    deletion_intervals.extend(
                            [(sorted_deletion_intervals[i][0],
                                sorted_deletion_intervals[i][2], 
                                sorted_deletion_intervals[i][3],
                                sorted_deletion_intervals[i][4]),
                             (sorted_deletion_intervals[i][1],
                                sorted_deletion_intervals[i][2],
                                sorted_deletion_intervals[i][3],
                                sorted_deletion_intervals[i][4])]
                        )
            for i in xrange(0, len(deletion_intervals), 2):
                start_index = bisect.bisect_left(intervals,
                                                    deletion_intervals[i][0])
                end_index = bisect.bisect_left(intervals,
                                                deletion_intervals[i+1][0])
                if start_index == end_index:
                    if start_index % 2:
                        # Entirely in a single interval
                        relevant_deletion_intervals.extend(
                                deletion_intervals[i:i+2]
                            )
                    # else deletion is entirely outside CDS within start/end
                elif (start_index == (end_index - 1) and 
                        deletion_intervals[i][0] == intervals[start_index]):
                    relevant_deletion_intervals.extend(
                                deletion_intervals[i:i+2]
                            )
                else:
                    assert end_index > start_index
                    if (start_index % 2 or 
                        deletion_intervals[i][0] == intervals[start_index]):
                        pos = deletion_intervals[i]
                    else:
                        pos = (intervals[start_index], 'R', tuple(), None)
                        start_index += 1
                    # deletion_intervals[i] becomes a new end
                    relevant_deletion_intervals.extend(
                            [pos, (intervals[start_index], 'R', tuple(), None)]
                        )
                    if end_index % 2:
                        end_pos = deletion_intervals[i+1]
                        relevant_deletion_intervals.extend(
                            [(intervals[i], 'R', tuple(), None) for i in
                             xrange(start_index + 1, end_index)]
                        )
                    else:
                        end_pos = (intervals[end_index - 1], 'R', tuple(), None)
                        relevant_deletion_intervals.extend(
                                [(intervals[i], 'R', tuple(), None) for i in
                                 xrange(start_index, end_index)]
                            )
                    relevant_deletion_intervals.append(end_pos)
        intervals = sorted([(interval, 'R', tuple(), None) for interval in 
                            intervals] + relevant_deletion_intervals)
        edits = collections.defaultdict(list)
        for pos in self.edits:
            # Add edit if and only if it's in one of the CDSes
            start_index = custom_bisect_left(intervals, pos)
            for edit in self.edits[pos]:
                if (include_somatic and edit[2] == 'S'
                        or include_germline and edit[2] == 'G'):
                    if edit[1] == 'V':
                        if start_index % 2 and edit[3][1] != edit[0]:
                            # Add edit if and only if it lies within bounds
                            edits[pos].append(edit)
                    elif edit[1] == 'I':
                        if start_index % 2 or pos == intervals[start_index][0]:
                            # An insertion is valid before or after a block
                            edits[pos].append(edit)
        # Remove empty intervals
        intervals = [intervals[i] for i in xrange(len(intervals))
                         if (i % 2
                             and intervals[i][0] != intervals[i-1][0]
                             or i % 2 == 0
                             and intervals[i+1][0] != intervals[i][0])]
        # Only associate one end of a deletion interval with deletion
        #   to prevent including it multiple times
        adjusted_intervals = [intervals[0]]
        deletion_data = []
        if intervals[0][1] != 'R':
            deletion_data.append(intervals[0][2])
        for i in xrange(1, len(intervals)):
            if intervals[i][1] == 'R':
                adjusted_intervals.append(intervals[i])
            else:
                if intervals[i][2] not in deletion_data:
                    adjusted_intervals.append(intervals[i])
                    deletion_data.append(intervals[i][2])
                else:
                    adjusted_intervals.append((intervals[i][0], 'R', 
                                            tuple(), None))
                # Adjust mutation class to reflect hybrid mutation if needed
                if (intervals[i][1] != intervals[i-1][1] and i % 2 and 
                        intervals[i][1] != 'R' and intervals[i-1][1] != 'R'):
                    mutation_class = ''.join([intervals[i-1][1], 
                                                intervals[i][1]])
                else:
                    mutation_class = intervals[i-1][1]
                # Adjust mutation data to reflect hybrid mutation if needed
                if (intervals[i-1][2] != intervals[i][2] and 
                                intervals[i][2] not in deletion_data and
                                intervals[i-1] != 'R'):
                    mutation_data = []
                    mutation_data.append(intervals[i-1][2])
                    mutation_data.append(intervals[i][2])
                else:
                    mutation_data = intervals[i-1][2]
                # Update previous interval
                adjusted_intervals[i-1] = (adjusted_intervals[i-1][0],
                                                mutation_class,
                                                mutation_data,
                                                adjusted_intervals[i-1][3])
        return (edits, adjusted_intervals)

    def save(self):
        """ Creates save point for edits.
            
            No return value.
        """
        self.last_edits = copy.copy(self.edits)
        self.last_deletion_intervals = copy.copy(self.deletion_intervals)

    def reading_frame(self, pos):
        """ Retrieves reading frame (0, 1, or 2) at given coordinate.
            
            NOTE: must be updated to include chromosome to accommodate fusions
            pos: 1-based position at which reading frame is desired
            Return value: reading frame; 0 means first base of codon, 1 means
            second base, and 2 means third base. None means the coordinate is
            outside the coding sequence of a given transcript.
        """
        pos -= 1
        pos_index = bisect.bisect_left(self.intervals, pos)
        if (not (pos_index % 2) or not self.start_codon_index or 
            not self.stop_codon_index):
            # We're outside exon sequence
            return None
        if self.rev_strand:
            if pos_index == self.start_codon_index:
                # Within the same interval as the start codon
                if pos > self._start_codon + 2:
                    # Outside coding sequence
                    return None
                return ((self._start_codon + 2 - pos) % 3)
            else:
                if pos > self._start_codon or pos < self._stop_codon:
                    return None
                seq_length = ((self.intervals[pos_index] - pos + 1) + 
                              (self._start_codon + 2 - 
                                self.intervals[self.start_codon_index - 1]) + 
                              sum([self.intervals[i+1] - self.intervals[i]
                                for i in xrange(pos_index + 1, 
                                                self.start_codon_index - 1, 
                                                2)]))
                return (seq_length - 1) % 3
        else:
            if pos_index == self.start_codon_index:
                if pos < self._start_codon:
                    return None
                return (pos - self._start_codon) % 3
            else:
                if pos < self._start_codon or pos > self._stop_codon:
                    return None
                seq_length = ((pos - self.intervals[pos_index - 1]) + 
                              (self.intervals[self.start_codon_index] - 
                                self._start_codon + 1) + 
                              sum([self.intervals[i+1] - self.intervals[i]
                                for i in xrange(self.start_codon_index + 1,
                                        pos_index - 1, 2)]))
                return ((seq_length - 1) % 3)

    def _seq_append(self, seq_list, seq, mutation_class,
                        mutation_info, vaf, position):
        """ Appends mutation to seq_list, merging successive mutations.
            seq_list: list of tuples (sequence, type) where type is one
                of R, G, or S (for respectively reference, germline edit, or
                somatic edit). Empty sequence means there was a deletion.
            seq: seq to add
            mutation_class: S for somatic, G for germline, R for reference
            mutation_info: tuple containing (1 based mutation position from 
                vcf, mutation sequence, and mutation type)
            vaf: variant allele frequency
            position: 1-based genomic position of first base added
            No return value; seq_list is merely updated.
        """
        try:
            condition = seq_list[-1][1] == mutation_class
        except IndexError:
            # Add first item in seq_list
            assert not seq_list
            if seq or mutation_class != 'R':
                if isinstance(mutation_info, list):
                    seq_list.append((seq, mutation_class,
                                 [mutation_info[i] for i in xrange(0, 
                                                        len(mutation_info))], 
                                 [] if vaf is None else [vaf], position))
                else:
                    seq_list.append((seq, mutation_class,
                                 [mutation_info], 
                                 [] if vaf is None else [vaf], position))
            return
        if condition:
            if self.rev_strand:
                adjusted_position = position
            else:
                adjusted_position = seq_list[-1][4]
            if isinstance(mutation_info, list):
                adjusted_mutation_info = (seq_list[-1][2] + 
                                        [x for x in mutation_info 
                                        if x not in seq_list[-1][2]])
            elif mutation_info not in seq_list[-1][2]:
                adjusted_mutation_info = seq_list[-1][2] + [mutation_info]
            else:
                adjusted_mutation_info = seq_list[-1][2]
            seq_list[-1] = (seq_list[-1][0] + seq, mutation_class,
                            adjusted_mutation_info, 
                            seq_list[-1][3]
                            if vaf is None or vaf in seq_list[-1][3]
                            else (seq_list[-1][3] + [vaf]), adjusted_position)
        elif seq or mutation_class != 'R':
            if isinstance(mutation_info, list):
                seq_list.append((seq, mutation_class,
                                 [mutation_info[i] for i in xrange(0, 
                                                        len(mutation_info))], 
                                 [] if vaf is None else [vaf], position))
            else:
                seq_list.append((seq, mutation_class,
                                 [mutation_info], 
                                 [] if vaf is None else [vaf], position))

    def annotated_seq(self, start=None, end=None, genome=True, 
                                include_somatic=True, include_germline=True):
        """ Retrieves transcript sequence between start and end coordinates.
            Includes info on whether edits are somatic or germline and whether
            sequence is reference sequence.
            start: start position (1-indexed, inclusive); None means start of
                transcript
            end: end position (1-indexed, inclusive); None means end of
                transcript
            genome: True iff genome coordinates are specified
            include_somatic: whether to include somatic mutations (boolean)
            include_germline: whether to include germline mutations (boolean)
            Return value: list of tuples (sequence, mutation class,
                mutation information, variant allele frequency, position),
                where sequence is a segment of sequence of the (possibly)
                mutated transcript, mutation class is one of {'G', 'S', 'R'},
                where 'G' denotes germline, 'S' denotes somatic, and 'R'
                denotes reference sequence, mutation information is the
                tuple (1-based position of {first base of deletion,
                base before insertion, SNV},
                {deleted sequence, inserted sequence, reference base},
                {'D', 'I', 'V'}) , and position is the 1-based position
                of the first base of sequence.
        """
        if end < start: return ''
        # Use 0-based coordinates internally
        if start is None:
            start = self.intervals[0] + 2
        if end is None:
            end = self.intervals[-1] + 1
        if genome:
            # Capture only sequence between start and end
            edits, intervals = self.expressed_edits(start, end, genome=True, 
                                            include_somatic=include_somatic, 
                                            include_germline=include_germline)
            '''Check for insertions at beginnings of intervals, and if they're
            present, shift them to ends of previous intervals so they're
            actually added.'''
            new_edits = copy.copy(edits)
            i = 0
            while i < len(intervals):
                if intervals[i][0] in edits and i:
                    assert (len(edits[intervals[i][0]]) == 1
                                and edits[intervals[i][0]][0][1] == 'I')
                    new_edits[
                        intervals[i-1][0]] = new_edits[intervals[i][0]]
                    del new_edits[intervals[i][0]]
                    '''Code below would add insertion to first block,
                    but no more
                    if i do the above,
                    else:
                        intervals = [(-1, 'R', [], []), 
                                     (-1, 'R', [], [])] + intervals
                        # Have to add 2 because we modified intervals above
                        i += 2
                        new_edits[-1] = new_edits[intervals[i][0]]
                        del new_edits[intervals[i][0]]'''
                i += 2
            seqs = []
            for i in xrange(0, len(intervals), 2):
                seqs.append(
                        (self.bowtie_reference_index.get_stretch(
                                self.chrom, intervals[i][0] + 1,
                                intervals[i + 1][0] -
                                intervals[i][0]), 
                        (intervals[i][0] + 2, intervals[i+1][0] + 1)
                            )
                    )
            # Now build sequence in order of increasing edit position
            i = 1
            pos_group, final_seq = [], []
            for pos in (sorted(new_edits.keys()) + [self.intervals[-1] + 1]):
                if pos > intervals[i][0]:
                    last_index, last_pos = 0, intervals[i-1][0] + 1
                    for pos_to_add in pos_group:
                        fill = pos_to_add - last_pos
                        if intervals[i-1][1] != 'R':
                            if isinstance(intervals[i-1][2], list):
                                genomic_position = min([x[0] for x 
                                                        in intervals[i-1][2]])
                            else:
                                genomic_position = intervals[i-1][2][0]
                            self._seq_append(final_seq, '', intervals[i-1][1],
                                             intervals[i-1][2],
                                             intervals[i-1][3],
                                             genomic_position)
                        if self.rev_strand:
                            self._seq_append(final_seq, seqs[(i-1)/2][0][
                                            last_index:last_index + fill
                                        ], 'R', tuple(), None,
                                        seqs[(i-1)/2][1][0] + last_index + fill - 1)
                        else:
                            self._seq_append(final_seq, seqs[(i-1)/2][0][
                                            last_index:last_index + fill
                                        ], 'R', tuple(),
                                        None, seqs[(i-1)/2][1][0])
                        # If no edits, snv is reference and no insertion
                        try:
                            snv = (seqs[(i-1)/2][0][last_index + fill], 'R', 
                                    tuple(), None, seqs[(i-1)/2][1][0] + fill)
                        except IndexError:
                            '''Should happen only for insertions at beginning
                            of sequence.'''
                            assert (i - 1) / 2 == 0 and not seqs[0][0]
                            snv = ('', 'R', tuple(), None, seqs[(i-1)/2][1][0] + fill)
                        insertion = ('', 'R', tuple(), None, seqs[(i-1)/2][1][0] + fill)
                        for edit in new_edits[pos_to_add]:
                            if edit[1] == 'V':
                                snv = (edit[0], edit[2], edit[3], edit[4], 
                                        edit[3][0])
                            else:
                                assert edit[1] == 'I'
                                insertion = (edit[0], edit[2], edit[3], edit[4], 
                                                edit[3][0])
                        self._seq_append(final_seq, *snv)
                        self._seq_append(final_seq, *insertion)
                        last_index += fill + 1
                        last_pos += fill + 1
                    if intervals[i-1][1] != 'R':
                        if isinstance(intervals[i-1][2], list):
                            genomic_position = min([x[0] for x 
                                                        in intervals[i-1][2]])
                        else:
                            genomic_position = intervals[i-1][2][0]
                        self._seq_append(final_seq, '', intervals[i-1][1], 
                                         intervals[i-1][2], intervals[i-1][3],
                                         genomic_position)
                    ref_to_add = seqs[(i-1)/2][0][last_index:]
                    if ref_to_add:
                        if self.rev_strand:
                            self._seq_append(
                                final_seq, ref_to_add, 'R', tuple(), None, 
                                seqs[(i-1)/2][1][1]
                            )
                        else:
                            self._seq_append(
                                final_seq, ref_to_add, 'R', tuple(), None, 
                                seqs[(i-1)/2][1][0] + last_index
                            )
                    if intervals[i][1] != 'R':
                        if isinstance(intervals[i][2], list):
                            genomic_position = min([x[0] for x 
                                                        in intervals[i][2]])
                        else:
                            genomic_position = intervals[i][2][0]
                        self._seq_append(final_seq, '', intervals[i][1], 
                                            intervals[i][2], intervals[i][3],
                                            genomic_position)
                    i += 2
                    try:
                        while pos > intervals[i][0]:
                            if intervals[i-1][1] != 'R':
                                if isinstance(intervals[i-1][2], list):
                                    genomic_position = min([x[0] for x 
                                                        in intervals[i-1][2]])
                                else:
                                    genomic_position = intervals[i-1][2][0]
                                self._seq_append(
                                        final_seq, '', intervals[i-1][1], 
                                        intervals[i-1][2], intervals[i-1][3],
                                        genomic_position
                                    )
                            if self.rev_strand:
                                self._seq_append(final_seq, seqs[(i-1)/2][0], 
                                                    'R', tuple(), None, 
                                                    seqs[(i-1)/2][1][1])
                            else:
                                self._seq_append(final_seq, seqs[(i-1)/2][0], 
                                                    'R', tuple(), None, 
                                                    seqs[(i-1)/2][1][0])
                            if intervals[i][1] != 'R':
                                if isinstance(intervals[i][2], list):
                                    genomic_position = min([x[0] for x 
                                                        in intervals[i][2]])
                                else:
                                    genomic_position = intervals[i][2][0]
                                self._seq_append(
                                        final_seq, '', intervals[i][1], 
                                        intervals[i][2], intervals[i][3],
                                        genomic_position
                                    )
                            i += 2
                    except IndexError:
                        if i > len(intervals) - 1:
                            # Done enumerating sequence
                            break
                    pos_group = [pos]
                else:
                    pos_group.append(pos)
            if self.rev_strand:
                return ([(seq[::-1].translate(revcomp_translation_table),
                            mutation_class, orig_seq, vaf, position)
                            for seq, mutation_class, orig_seq, vaf, position in 
                            final_seq][::-1])
            return final_seq
        raise NotImplementedError(
            'Retrieving sequence with transcript coordinates not '
            'yet fully supported.'
        )


    def neopeptides(self, min_size=8, max_size=11, include_somatic=1, 
        include_germline=2):
        """ Retrieves dict of predicted peptide fragments from transcript that 
            arise from one or more variants. 
            min_size: minimum subpeptide length (specified as # of amino acids)
            max_size: maximum subpeptide length (specified as # of amino acids)
            include_somatic: 0 = do not include somatic mutations, 1 = exlude
            somatic mutations from reference comparison, 2 = include somatic
            mutations in both annotated sequence and reference comparison
            include_germline: 0 = do not include germline mutations, 1 = exlude
            germline mutations from reference comparison, 2 = include germline
            mutations in both annotated sequence and reference comparison
            Return value: dict of peptides of desired length(s) [KEYS] with 
            values equivalent to a list of causal variants [VALUES].
        """
        # if no edits to process, then skip all next steps and return {}
        if include_somatic == include_germline and include_somatic != 1:
            return {}
        if len(self.edits) <= 0 and len(self.deletion_intervals) <= 0:
            return {}
        # min size to process is 2 amino acids, otherwise skip and return {}
        if min_size < 2:
            return {}
        # ensure max_size is not smaller than min_size
        if max_size < min_size:
            max_size = min_size
        annotated_seq = self.annotated_seq(include_somatic=include_somatic, 
            include_germline=include_germline)

        sequence, ref_sequence = '', '' # hold flattened nucleotide sequence
        start = self.start_codon
        stop = self.stop_codon
        if start == None or stop == None:
            return {}
        strand = 1 - self.rev_strand * 2
        # hold list of ATGs (from 5' UTR, start, and one downstream of start)
        # ATGs structure is: [pos in sequence (-1 if absent, pos in ref seq 
        # (-1 if absent), mutation information, is downstream of start codon?, 
        # is ATG new in annotated seq?, is ATG missing in annotated seq?]
        ATGs, TAA_TGA_TAG = [], []
        ATG_counter1, ATG_counter2 = 0, 0
        ATG_limit = 2
        coding_start, ref_start, coding_stop, ref_stop = -1, -1, -1, -1
        counter, ref_counter = 0, 0 # hold edited transcript level coordinates
        seq_previous = []
        new_ATG_upstream = False
        annotated_seq.append([])
        for seq in annotated_seq:
            # build pairwise list of 'ATG's from annotated_seq and reference
            ATG1 = sequence.find('ATG', ATG_counter1)
            ATG2 = ref_sequence.find('ATG', ATG_counter2)
            ATG_temp1 = ATG_counter1
            ATG_temp2 = ATG_counter2
            while (ATG1 > 0 or ATG2 > 0) and ATG_limit > 0:
                if (coding_start > 0 and ATG1 > 0):
                    ATG_limit -= 1
                if ATG1 > 0 and ATG2 < 0:
                    if ref_start < 0 or (ATG1 < coding_start and ref_start >= 0):
                        new_ATG_upstream = True
                    ATGs.append([ATG1, ATG1-ATG_temp1+ATG_temp2, seq_previous,
                        ATG1 >= coding_start and coding_start >= 0, True, False])
                    ATG_counter1 = max(ATG_counter1, ATG1 + 1)
                elif ATG1 < 0 and ATG2 > 0:
                    ATGs.append([ATG2-ATG_temp2+ATG_temp1, ATG2, seq_previous,
                        ATG2 >= ref_start and ref_start >= 0, False, True])
                    ATG_counter2 = max(ATG_counter2, ATG2 + 1)
                elif ATG1-ATG_temp1 == ATG2-ATG_temp2:
                    ATGs.append([ATG1, ATG2, seq_previous,
                        ATG2 >= ref_start and ref_start >= 0, False, False])
                    ATG_counter1 = max(ATG_counter1, ATG1 + 1)
                    ATG_counter2 = max(ATG_counter2, ATG2 + 1)
                elif ATG1-ATG_temp1 < ATG2-ATG_temp2:
                    if ref_start < 0 or (ATG1 < coding_start and ref_start >= 0):
                        new_ATG_upstream = True
                    ATGs.append([ATG1, ATG1-ATG_temp1+ATG_temp2, seq_previous,
                        ATG1 >= coding_start and coding_start >= 0, True, False])
                    ATG_counter1 = max(ATG_counter1, ATG1 + 1)
                else:
                    ATGs.append([ATG2-ATG_temp2+ATG_temp1, ATG2, seq_previous,
                        ATG2 >= ref_start and ref_start >= 0, False, True])
                    ATG_counter2 = max(ATG_counter2, ATG2 + 1)
                ATG1 = sequence.find('ATG', ATG_counter1)
                ATG2 = ref_sequence.find('ATG', ATG_counter2)
            ATG_counter1 = max(0, len(sequence)-2)
            ATG_counter2 = max(0, len(ref_sequence)-2)
            if seq == []:
                break
            seq_previous = seq
            # find transcript-relative coordinates of start codons
            # flatten strings from annotated and reference seqs 
            if seq[1] == 'R':
                if ref_start < 0 and seq[4]*strand + len(seq[0]) > start*strand:
                    coding_start = counter + (start - seq[4] + 2*self.rev_strand)*strand
                    ref_start = ref_counter + (start - seq[4] + 2*self.rev_strand)*strand
                if ref_stop < 0 and seq[4]*strand + len(seq[0]) > stop*strand:
                    coding_stop = counter + (stop - seq[4] + 2*self.rev_strand)*strand
                    ref_stop = ref_counter + (stop - seq[4] + 2*self.rev_strand)*strand
                sequence += seq[0]
                ref_sequence += seq[0]
                counter += len(seq[0])
                ref_counter += len(seq[0])
                continue
            elif seq[2][0][2] == 'D':
                if ref_start < 0 and seq[4]*strand + len(seq[2][0][1]) > start*strand:
                    coding_start = counter + (start - seq[4] + 2*self.rev_strand)*strand
                    ref_start = ref_counter + (start - seq[4] + 2*self.rev_strand)*strand
                if ref_stop < 0 and seq[4]*strand + len(seq[0]) > stop*strand:
                    coding_stop = counter + (stop - seq[4] + 2*self.rev_strand)*strand
                    ref_stop = ref_counter + (stop - seq[4] + 2*self.rev_strand)*strand
                    TAA_TGA_TAG = seq
                continue    
            elif seq[2][0][2] == 'I':
                if ref_start < 0 and seq[4]*strand + len(seq[0]) > start*strand:
                    coding_start = counter + (start - seq[4] + 2*self.rev_strand)*strand
                    ref_start = ref_counter + (start - seq[4] + 2*self.rev_strand)*strand
                if ref_stop < 0 and seq[4]*strand + len(seq[0]) > stop*strand:
                    coding_stop = counter + (stop - seq[4] + 2*self.rev_strand)*strand
                    ref_stop = ref_counter + (stop - seq[4] + 2*self.rev_strand)*strand
                    TAA_TGA_TAG = seq
                sequence += seq[0]
                counter += len(seq[0])
                if ((seq[1] == 'G' and include_germline == 2) or 
                    (seq[1] == 'S' and include_somatic == 2)):                  
                    ref_sequence += seq[0]
                    ref_counter += len(seq[0])
                continue
            elif seq[2][0][2] == 'V':
                if ref_start < 0 and seq[4]*strand + len(seq[0]) > start*strand:
                    coding_start = counter + (start - seq[4] + 2*self.rev_strand)*strand
                    ref_start = ref_counter + (start - seq[4] + 2*self.rev_strand)*strand
                if ref_stop < 0 and seq[4]*strand + len(seq[0]) > stop*strand:
                    coding_stop = counter + (stop - seq[4] + 2*self.rev_strand)*strand
                    ref_stop = ref_counter + (stop - seq[4] + 2*self.rev_strand)*strand
                    TAA_TGA_TAG = seq
                sequence += seq[0]
                counter += len(seq[0])
                if ((seq[1] == 'G' and include_germline == 2) or 
                    (seq[1] == 'S' and include_somatic == 2)):                  
                    ref_sequence += seq[0]
                else:
                    for i in seq[2]:
                        ref_sequence += i[1]
                ref_counter += len(seq[0])
                continue
        # find location of start codon in annotated_seq v. reference
        if ATGs == []:
            return {}
        start_codon = []
        reading_frame = 0
        coordinates = []
        # Frame shifts: [genomic start coordinate, genomic end coordinate, CDS-
        # level start coordinate, CDS-level end coordinate, mutation info associated 
        # with frame shift]
        frame_shifts = []
        counter, ref_counter = 0, 0 # hold edited transcript level coordinates
        coding_ref_start = -1
        for ATG in ATGs:
            if ATG[1] == ref_start:
                coding_ref_start = ATG[0]
            if not ATG[3] or ATG[5]:
                continue
            if len(start_codon) <= 0:
                start_codon = ATG
        if start_codon == [] and new_ATG_upstream:
            for ATG in ATGs[::-1]:
                if not ATG[3] and not ATG[4]:
                    continue
                start_codon = ATG
                break
        new_start = start_codon[1]
        coding_start = start_codon[0]
        # assess if start_codon location introduces frame shift
        reading_frame = (coding_start - coding_ref_start) % 3
        if reading_frame != 0:
            frame_shifts.append([start, -1, 0, -1, start_codon[2]])
        annotated_seq.pop()
        for seq in annotated_seq:
            # skip sequence fragments that are not to be reported 
            if seq[1] == 'R':
                counter += len(seq[0])
                ref_counter += len(seq[0])
                continue
            elif ((seq[1] == 'S' and include_somatic != 1) or
                (seq[1] == 'G' and include_germline != 1)):
                if seq[2][0][2] == 'V':
                    counter += len(seq[0])
                    ref_counter += len(seq[0])
                elif seq[2][0][2] == 'I':
                    counter += len(seq[0])
#                elif seq[2][0][2] == 'D':
#                    continue
                continue
            # skip sequence fragments that occur prior to start codon 
            # handle cases where variant involves start codon
            if counter < coding_start:
                if seq[2][0][2] == 'D':
#                    ref_counter += len(seq[2][0][1])
                    continue
                elif seq[2][0][2] == 'I':
                    if counter + len(seq[0]) > coding_start:
                        coordinates.append([start, seq[4] + len(seq[0])*strand - 1,
                    0, counter + len(seq[0]) - coding_start, seq[2]])
                    counter += len(seq[0])
                    continue
                elif seq[2][0][2] == 'V':
                    if counter + len(seq[0]) > coding_start:
                        coordinates.append([start, seq[4] + len(seq[0])*strand,
                    0, counter + len(seq[0]) - coding_start, seq[2]])
                    counter += len(seq[0])
                    ref_counter += len(seq[0])
                    continue
                else:
                    # other variant types not handled at this time
                    break                        
<<<<<<< HEAD
            # log variants
            if seq[2][0][2] == 'V':
                A1 = 3*((counter - coding_start) // 3) + coding_start
                B1 = 3*(1 + (counter+len(seq[0])-coding_start) // 3) + coding_start
                A2 = 3*((ref_counter - ref_start) // 3) + ref_start
                B2 = 3*(1 + (ref_counter+len(seq[0])-ref_start) // 3) + ref_start
                # skip unless missense mutation
                print sequence[A1:A2], seq_to_peptide(sequence[A1:A2]), "!=", ref_sequence[B1:B2],seq_to_peptide(ref_sequence[B1:B2])
                if seq_to_peptide(sequence[A1:A2]) != seq_to_peptide(ref_sequence[B1:B2]):
                    
                    coordinates.append([seq[4], seq[4] + len(seq[0])*strand,
                                counter, counter + len(seq[0]), seq[2]])
            else:
                # need to handle indels here to make sure that coordinates being passed are accurate
                coordinates.append([seq[4], seq[4] + len(seq[0])*strand - 1,
                                counter, counter + len(seq[0]) - 1, seq[2]])
            # handle potential frame shifts from indels
            if seq[2][0][2] == 'D':
=======
            # handle potential frame shifts from deletions
            if seq[2][0][2] == 'D':
                coordinates.append([seq[4], seq[4] + len(seq[0])*strand,
                                counter, counter + len(seq[0]), seq[2]])
>>>>>>> f05b1e20
                read_frame1 = self.reading_frame(seq[4])
                read_frame2 = self.reading_frame(seq[4] + len(seq[2][0][1]))
                if read_frame1 is None or read_frame2 is None:
                    # these cases NOT addressed at present 
                    # (e.g. deletion involves all or part of intron)
                    break
                if read_frame1 != read_frame2:
                    # splicing variation (e.g. deletion of part of intron/exon)
                    if reading_frame == 0:
                        reading_frame = (read_frame1 - read_frame2) % 3
                        frame_shifts.append([seq[2][0][0], -1, counter, -1,seq[2]])
                    elif (reading_frame + read_frame1 - read_frame2) % 3 == 0:
                        # close out all frame_shifts ending in -1
                        for i in range(len(frame_shifts), 0, -1):
                            if frame_shifts[i-1][1] < 0:
                                frame_shifts[i-1][1] = seq[4] + len(seq[0])
                                frame_shifts[i-1][3] = counter + len(seq[0])
                            else:
                                break
                        reading_frame = 0
                    else:
                        frame_shifts.append([seq[2][0][0], -1, counter, -1,seq[2]])
                        reading_frame = (reading_frame + read_frame1 - read_frame2) % 3
#                ref_counter += len(seq[2][0][1])
            # handle potential frame shifts from insertions
            elif seq[2][0][2] == 'I':
                coordinates.append([seq[4], seq[4] + len(seq[0])*strand,
                                counter, counter + len(seq[0]), seq[2]])
                if len(seq[0]) % 3 != 0:
                    if reading_frame == 0:
                        reading_frame = len(seq[0]) % 3
                        frame_shifts.append([seq[2][0][0], -1, counter, -1,seq[2]])
                    elif (reading_frame + len(seq[0])) % 3 == 0:
                        # close out all frame_shifts ending in -1
                        for i in range(len(frame_shifts), 0, -1):
                            if frame_shifts[i-1][1] < 0:
                                frame_shifts[i-1][1] = seq[4] + len(seq[0])
                                frame_shifts[i-1][3] = counter + len(seq[0])
                            else:
                                break
                        reading_frame = 0
                    else:
                        frame_shifts.append([seq[2][0][0], -1, counter, -1,seq[2]])
                        reading_frame = (reading_frame + len(seq[0])) % 3
                counter += len(seq[0])
            # handle a collection of one or more single nucleotide variants
            elif seq[2][0][2] == 'V':
                # only document neopeptides corresponding to missense SNVs
                A1 = 3*((counter - coding_start) // 3) + coding_start
                B1 = 3*((counter+len(seq[0])-coding_start - 1) // 3) + coding_start + 3
                A2 = 3*((ref_counter - ref_start) // 3) + ref_start
                for i in range(0, B1-A1, 3):
                    A = seq_to_peptide(sequence[(i+A1):(i+A1+3)])
                    B = seq_to_peptide(ref_sequence[(i+A2):(i+A2+3)])
                    if A != B:
                        coordinates.append([seq[4], seq[4] + len(seq[0])*strand,
                                counter+i*3, counter+i*3+2, seq[2]])
                counter += len(seq[0])
                ref_counter += len(seq[0])
        # frame shifts (if they exist) continue to end of transcript
        if reading_frame != 0:
            for i in range(len(frame_shifts), 0, -1):
                if frame_shifts[i-1][1] < 0:
                    frame_shifts[i-1][1] = seq[4] + len(seq[0])
                    frame_shifts[i-1][3] = counter
                else:
                    break
        protein = seq_to_peptide(sequence[coding_start:], reverse_strand=False)
        if TAA_TGA_TAG == []:
            assert 'X' in protein
            for i in xrange(coding_start, len(sequence), 3):
                if sequence[i:i+3] in ['TAA', 'TGA', 'TAG']:
                    coding_stop = i+3
        if len(protein) > (coding_stop - coding_start) // 3:
            frame_shifts.append([None, None, coding_stop, 3*len(protein)+coding_start, TAA_TGA_TAG])
        peptide_seqs = collections.defaultdict(list)
        print coordinates
        print
        print protein
        print
        # get amino acid ranges for kmerization
        for size in range(min_size, max_size + 1):
            epitope_coords = []
            for coords in coordinates:
                epitope_coords.append([max(0, ((coords[2]-coding_start) // 3)-size + 1), 
                    min(len(protein), ((coords[3] - coding_start) // 3)+size), coords[4]])
            for coords in frame_shifts:
                epitope_coords.append([max(0, ((coords[2]-coding_start) // 3)-size + 1), 
                    min(len(protein), ((coords[3] - coding_start) // 3)+size), coords[4]])
            print size
            print epitope_coords
            for coords in epitope_coords:
                peptides = kmerize_peptide(protein[coords[0]:coords[1]], 
                    min_size=size, max_size=size)
                for pep in peptides:
                    peptide_seqs[pep].append(coords[2])
        # return list of unique neoepitope sequences
        return peptide_seqs

def gtf_to_cds(gtf_file, dictdir, pickle_it=True):
    """ References cds_dict to get cds bounds for later Bowtie query

        Keys in the dictionary are transcript IDs, while entries are lists of
            relevant CDS/stop codon data
            Data: [chromosome, start, stop, +/- strand]
        Writes cds_dict as a pickled dictionary

        gtf_file: input gtf file to process
        dictdir: path to directory to store pickled dicts

        Return value: dictionary
    """
    cds_dict = collections.defaultdict(list)
    # Parse GTF to obtain CDS/stop codon info
    with open(gtf_file, "r") as f:
        for line in f:
            if line[0] != '#':
                tokens = line.strip().split('\t')
                if (tokens[2] in ['exon', 'start_codon', 'stop_codon'] and 
                    'protein_coding' in line): 
                    transcript_id = re.sub(
                                r'.*transcript_id \"([A-Z0-9._]+)\"[;].*', 
                                r'\1', tokens[8]
                                )
                    transcript_type = re.sub(
                                r'.*transcript_type \"([a-z_]+)\"[;].*', 
                                r'\1', tokens[8]
                                )
                    if transcript_type == 'protein_coding':
                        # Create new dictionary entry for new transcripts
                        cds_dict[transcript_id].append([tokens[0].replace(
                                                                          "chr", 
                                                                          ""),
                                                    tokens[2], int(tokens[3]), 
                                                    int(tokens[4]), tokens[6]])
    # Sort cds_dict coordinates (left -> right) for each transcript                                
    for transcript_id in cds_dict.keys():
            cds_dict[transcript_id].sort(key=lambda x: x[0])
            seq_types = [x[1] for x in cds_dict[transcript_id]]
            if 'start_codon' not in seq_types or 'stop_codon' not in seq_types:
                # Remove incompletely annotated transcript
                del cds_dict[transcript_id]
    # Write to pickled dictionary
    if pickle_it:
        pickle_dict = "".join([dictdir, "/", "transcript_to_CDS.pickle"])
        with open(pickle_dict, "wb") as f:
            pickle.dump(cds_dict, f)
    return cds_dict

def cds_to_tree(cds_dict, dictdir, pickle_it=True):
    """ Creates searchable tree of chromosome intervals from CDS dictionary

        Each chromosome is stored in the dictionary as an interval tree object
            Intervals are added for each CDS, with the associated transcript ID
            Assumes transcript is all on one chromosome - does not work for
                gene fusions
        Writes the searchable tree as a pickled dictionary

        cds_dict: CDS dictionary produced by gtf_to_cds()

        Return value: searchable tree
    """
    searchable_tree = {}
    # Add genomic intervals to the tree for each transcript
    for transcript_id in cds_dict:
        transcript = cds_dict[transcript_id]
        chrom = transcript[0][0]
        # Add new entry for chromosome if not already encountered
        if chrom not in searchable_tree:
            searchable_tree[chrom] = IntervalTree()
        # Add CDS interval to tree with transcript ID
        for cds in transcript:
            start = cds[2]
            stop = cds[3]
            # Interval coordinates are inclusive of start, exclusive of stop
            if stop > start:
                searchable_tree[chrom][start:stop] = transcript_id
            # else:
                # report an error?
    # Write to pickled dictionary
    if pickle_it:
        pickle_dict = "".join([dictdir, "/", "intervals_to_transcript.pickle"])
        with open(pickle_dict, "wb") as f:
            pickle.dump(searchable_tree, f)
    return searchable_tree

def get_transcripts_from_tree(chrom, start, stop, cds_tree):
    """ Uses cds tree to btain transcript IDs from genomic coordinates
            
        chrom: (String) Specify chrom to use for transcript search.
        start: (Int) Specify start position to use for transcript search.
        stop: (Int) Specify ending position to use for transcript search
        cds_tree: (Dict) dictionary of IntervalTree() objects containing
            transcript IDs as function of exon coords indexed by chr/contig ID.
            
        Return value: (set) a set of matching unique transcript IDs.
    """
    transcript_ids = []
    # Interval coordinates are inclusive of start, exclusive of stop
    if chrom not in cds_tree:
        return []
    cds = list(cds_tree[chrom].search(start, stop))
    for cd in cds:
        if cd.data not in transcript_ids:
            transcript_ids.append(cd.data)
    return transcript_ids

if __name__ == '__main__':
    import unittest
    import os
    class TestTranscript(unittest.TestCase):
        """Tests transcript object construction"""
        def setUp(self):
            """Sets up gtf file and creates dictionaries for tests"""
            self.gtf = os.path.join(
                                os.path.dirname(
                                        os.path.dirname(
                                                os.path.realpath(__file__)
                                            )
                                    ), 'test', 'Chr11.gtf'
                            )
            self.cds = gtf_to_cds(self.gtf, 'NA', pickle_it=False)
            self.ref_prefix = os.path.join(
                            os.path.dirname(
                                    os.path.dirname(
                                            os.path.realpath(__file__)
                                        )
                                ), 'test', 'Chr11.ref'
                        )
            self.reference_index = bowtie_index.BowtieIndexReference(
                                                        self.ref_prefix)
            self.transcript = Transcript(self.reference_index, 
                                        [[str(chrom), 'blah', seq_type,
                                          str(start), str(end), '.', 
                                          strand] for (chrom, seq_type, start, 
                                                        end, strand) in 
                                          self.cds['ENST00000335295.4_1']])
            self.fwd_transcript = Transcript(self.reference_index, 
                                        [[str(chrom), 'blah', seq_type,
                                          str(start), str(end), '.', 
                                          strand] for (chrom, seq_type, start, 
                                                        end, strand) in 
                                          self.cds['ENST00000308020.5_1']])
        def test_transcript_structure(self):
            """Fails if structure of unedited transcript is incorrect"""
            self.assertEqual(len(self.transcript.annotated_seq()), 1)
            self.assertEqual(len(self.transcript.annotated_seq()[0][0]), 628)
            self.assertEqual(self.transcript.annotated_seq()[0][1], 'R')
            self.assertEqual(self.transcript.intervals, [5246692, 5246955, 
                                                         5247805, 5248028,
                                                         5248158, 5248300])
            self.assertEqual(self.transcript.start_codon, 5248249)
            self.assertEqual(self.transcript._start_codon, 5248248)
            self.assertEqual(self.transcript.stop_codon, 5246828)
            self.assertEqual(self.transcript._stop_codon, 5246827)
            self.assertTrue(self.transcript.rev_strand)
            self.assertEqual(self.transcript.edits, {})
            self.assertEqual(self.transcript.deletion_intervals, [])
        # Reading frame tests
        def test_rev_reading_frame(self):
            """Fails if incorrect reading frame is called in rev transcript"""
            # Before and after exons
            self.assertIsNone(self.transcript.reading_frame(5248350))
            self.assertIsNone(self.transcript.reading_frame(5246600))
            # In exons, before or after start/stop codons
            self.assertIsNone(self.transcript.reading_frame(5248290))
            self.assertIsNone(self.transcript.reading_frame(5246817))
            # In start codon exon
            self.assertEqual(self.transcript.reading_frame(5248161), 0)
            self.assertEqual(self.transcript.reading_frame(5248217), 1)
            self.assertEqual(self.transcript.reading_frame(5248249), 2)
            # In other exon
            self.assertEqual(self.transcript.reading_frame(5246848), 0)
            self.assertEqual(self.transcript.reading_frame(5247859), 1)
            self.assertEqual(self.transcript.reading_frame(5248014), 2)
        def test_fwd_reading_frame(self):
            """Fails if incorrect reading frame is called in fwd transcript"""
            # Before and after exons
            self.assertIsNone(self.fwd_transcript.reading_frame(450200))
            self.assertIsNone(self.fwd_transcript.reading_frame(491392))
            # In exons, before or after start/stop codons
            self.assertIsNone(self.fwd_transcript.reading_frame(450394))
            self.assertIsNone(self.fwd_transcript.reading_frame(490824))
            # In start codon exon
            self.assertEqual(self.fwd_transcript.reading_frame(450459), 0)
            self.assertEqual(self.fwd_transcript.reading_frame(450550), 1)
            self.assertEqual(self.fwd_transcript.reading_frame(450578), 2)
            # In other exon
            self.assertEqual(self.fwd_transcript.reading_frame(487029), 0)
            self.assertEqual(self.fwd_transcript.reading_frame(460270), 1)
            self.assertEqual(self.fwd_transcript.reading_frame(460259), 2)
        # Transcript sequence editing tests
        def test_irrelevant_edit(self):
            """Fails if edit is made for non-exon position"""
            self.transcript.edit('G', 5248155)
            relevant_edits = self.transcript.expressed_edits()
            self.assertEqual(self.transcript.edits[5248154], [('G', 'V', 'S', 
                                                              (5248155, 'C', 
                                                                'V'), None)])
            self.assertEqual(relevant_edits[0], {})
            self.assertEqual(relevant_edits[1], [(5246692, 'R', (), None),
                                                 (5246955, 'R', (), None),
                                                 (5247805, 'R', (), None), 
                                                 (5248028, 'R', (), None), 
                                                 (5248158, 'R', (), None), 
                                                 (5248300, 'R', (), None)])
            self.assertEqual(len(self.transcript.annotated_seq()), 1)
        def test_relevant_edit(self):
            """Fails if edit is not made for position within exon"""
            self.transcript.edit('A', 5248299)
            relevant_edits = self.transcript.expressed_edits()
            self.assertEqual(self.transcript.edits[5248298], [('A', 'V', 'S',
                                                              (5248299, 'T', 
                                                                'V'), None)])
            self.assertEqual(relevant_edits[0][5248298], [('A', 'V', 'S',
                                                          (5248299, 'T', 
                                                                'V'), None)])
            self.assertEqual(relevant_edits[1], [(5246692, 'R', (), None),
                                                 (5246955, 'R', (), None),
                                                 (5247805, 'R', (), None), 
                                                 (5248028, 'R', (), None), 
                                                 (5248158, 'R', (), None), 
                                                 (5248300, 'R', (), None)])
            self.assertEqual(len(self.transcript.annotated_seq()), 3)
            self.assertEqual(self.transcript.annotated_seq()[1][0], 'T')
            self.assertEqual(self.transcript.annotated_seq()[1][1], 'S')
        def test_reset_to_reference(self):
            """Fails if transcript is not reset to reference"""
            self.transcript.edit('A', 5248299)
            self.transcript.reset(reference=True)
            self.assertEqual(self.transcript.edits, {})
        def test_edit_and_save(self):
            """Fails if edits aren't saved"""
            self.transcript.edit('A', 5248299)
            self.transcript.edit(3, 5246694, mutation_type='D')
            self.transcript.save()
            self.assertEqual(self.transcript.last_edits[5248298], [('A', 'V', 
                                                                    'S', 
                                                                   (5248299, 
                                                                    'T', 'V'),
                                                                    None)])
            self.assertEqual(self.transcript.last_deletion_intervals,
                                [(5246692, 5246695, 'S', (5246694, 'TTG', 
                                                           'D'), None)])
        def test_reset_to_save_point(self):
            """Fails if new edit not erased or old edits not retained"""
            self.transcript.edit('A', 5248299)
            self.transcript.edit(3, 5246694, mutation_type='D')
            self.transcript.save()
            self.transcript.edit('G', 5248165)
            self.assertEqual(self.transcript.edits[5248164], [('G', 'V', 'S',
                                                              (5248165, 'C',
                                                                'V'), None)])
            self.transcript.reset(reference=False)
            self.assertNotIn(2182387, self.transcript.edits)
            self.assertEqual(self.transcript.last_edits[5248298], [('A', 'V', 
                                                                    'S', 
                                                                   (5248299, 
                                                                    'T', 'V'),
                                                                    None)])
            self.assertEqual(self.transcript.last_deletion_intervals,
                                [(5246692, 5246695, 'S', (5246694, 'TTG', 
                                                           'D'), None)])
            self.assertNotEqual(self.transcript.edits, {})
        def test_SNV_seq(self):
            """Fails if SNV is edited incorrectly"""
            self.transcript.edit('A', 5248299)
            self.assertEqual(self.transcript.edits[5248298], [('A', 'V', 
                                                                    'S', 
                                                                   (5248299, 
                                                                    'T', 'V'),
                                                                    None)])
            self.assertEqual(self.transcript.deletion_intervals, [])
            seq = self.transcript.annotated_seq()
            self.assertEqual(len(seq), 3)
            self.assertEqual(seq[0], ('AC', 'R', [()], [], 5248301))
            self.assertEqual(seq[1], ('T', 'S', [(5248299, 'T', 'V')], [], 
                                        5248299))
            self.assertEqual(len(seq[2][0]), 625)
        def test_inside_insertion(self):
            """Fails if indel within exon is inserted incorrectly"""
            self.transcript.edit('Q', 5248165, mutation_type='I')
            self.assertEqual(self.transcript.edits[5248164], [('Q', 'I', 'S',
                                                                (5248165, 'Q',
                                                                'I'), None)])
            self.assertEqual(self.transcript.deletion_intervals, [])
            seq = self.transcript.annotated_seq()
            self.assertEqual(len(seq), 3)
            self.assertEqual(seq[1], ('Q', 'S', [(5248165, 'Q', 'I')], [], 
                                        5248165))
            self.assertEqual(len(seq[0][0]), 136)
            self.assertEqual(len(seq[2][0]), 492)
        def test_adjacent_indel(self):
            """Fails if indel right before exon is inserted incorrectly"""
            self.transcript.edit('Q', 5248029, mutation_type='I')
            self.assertEqual(self.transcript.edits[5248028], [('Q', 'I', 'S',
                                                                (5248029, 'Q',
                                                                'I'), None)])
            self.assertEqual(self.transcript.deletion_intervals, [])
            seq = self.transcript.annotated_seq()
            self.assertEqual(len(seq), 3)
            self.assertEqual(seq[1], ('Q', 'S', [(5248029, 'Q', 'I')], [], 
                                        5248029)) 
            self.assertEqual(len(seq[0][0]), 142)
            self.assertEqual(len(seq[2][0]), 486)
        def test_inside_deletion(self):
            """Fails if deletion completely within an exon is made improperly"""
            self.transcript.edit(3, 5246700, mutation_type='D')
            self.assertEqual(self.transcript.edits, {})
            self.assertEqual(self.transcript.deletion_intervals, [(5246698, 
                                                                   5246701, 'S',
                                                                   (5246700, 
                                                                    'TGA', 'D'), 
                                                                   None)])
            seq = self.transcript.annotated_seq()
            self.assertEqual(len(seq), 3)
            self.assertEqual(seq[1], ('', 'S', [(5246700, 'TGA', 'D')], [], 
                                        5246700))
            self.assertEqual(seq[2], ('TTGCAA', 'R', [()], [], 5246699))
            self.assertEqual(len(seq[0][0]), 619)
        def test_overlapping_deletion(self):
            """Fails if deletion overlapping a junction is incorrect"""
            self.transcript.edit(10, 5246950, mutation_type='D')
            self.assertEqual(self.transcript.edits, {})
            self.assertEqual(self.transcript.deletion_intervals, [(5246948,
                                                                   5246958, 'S',
                                                                   (5246950,
                                                                    'CCAGGAGCTG',
                                                                    'D'),
                                                                   None)])
            seq = self.transcript.annotated_seq()
            self.assertEqual(len(seq), 3)
            self.assertEqual(seq[1], ('', 'S', [(5246950,'CCAGGAGCTG', 'D')], 
                                        [], 5246950))
            self.assertEqual(len(seq[0][0]), 365)
            self.assertEqual(len(seq[2][0]), 256)
        def test_spanning_deletion(self):
            self.transcript.edit(137, 5248025, mutation_type="D")
            self.assertEqual(self.transcript.edits, {})
            self.assertEqual(self.transcript.deletion_intervals[0][0:3],
                                                    (5248023, 5248160, 'S'))
            seq = self.transcript.annotated_seq()
            self.assertEqual(len(seq), 3)
            self.assertEqual(len(seq[1][2][0][1]), 137)
            self.assertEqual(seq[1][0:2], ('', 'S'))
            self.assertEqual(len(seq[0][0]), 140)
            self.assertEqual(len(seq[2][0]), 481)
        def test_compound_variants(self):
            """Fails if transcript with multiple variant types is incorrect"""
            self.transcript.edit(137, 5248025, mutation_type='D')
            self.transcript.edit('Q', 5248165, mutation_type='I')
            self.transcript.edit('A', 5248299)
            self.assertEqual(len(self.transcript.edits.keys()), 2)
            self.assertEqual(self.transcript.edits[5248298], [('A', 'V', 
                                                                    'S', 
                                                                   (5248299, 
                                                                    'T', 'V'),
                                                                    None)]) 
            self.assertEqual(self.transcript.edits[5248164], [('Q', 'I', 'S',
                                                                (5248165, 'Q',
                                                                'I'), None)])
            self.assertEqual(self.transcript.deletion_intervals[0][0:3],
                                                    (5248023, 5248160, 'S'))
            seq = self.transcript.annotated_seq()
            self.assertEqual(len(seq), 7)
            self.assertEqual(seq[0], ('AC', 'R', [()], [], 5248301))
            self.assertEqual(seq[1], ('T', 'S', [(5248299, 'T', 'V')], [], 
                                        5248299))
            self.assertEqual(len(seq[2][0]), 133)
            self.assertEqual(seq[3], ('Q', 'S', [(5248165, 'Q', 'I')], [], 
                                        5248165))
            self.assertEqual(seq[4], ('GGGC', 'R', [()], [], 5248165))
            self.assertEqual(len(seq[6][0]), 481)
        # Neopeptide tests
        def no_mutations_peptides(self):
            """Fails if peptides are returned for unmutated sequence"""
            peptides = self.fwd_transcript.neopeptides().keys()
            self.assertEqual(peptides, [])
        def noncoding_mutation_peptdies(self):
            """Fails if peptides are returned for mutation in noncoding 
                sequence"""
            self.fwd_transcript.edit('G', 450286)
            peptides = self.fwd_transcript.neopeptides().keys()
            self.assertEqual(peptides, [])
        def synonymous_snv_peptides(self):
            """Fails if peptides are returned for a synonymous snv"""
            self.fwd_transcript.edit('A', 450464)
            peptides = self.fwd_transcript.neopeptides().keys()
            self.assertEqual(peptides, [])
        def missense_snv_peptides(self):
            """Fails if incorrect peptides are returned for missense SNV"""
            self.fwd_transcript.edit('T', 450502)
            peptides = self.fwd_transcript.neopeptides().keys()
            F_peptides = [pep for pep in peptides if 'F' in pep]
            self.assertEqual(len(peptides), 38)
            self.assertEqual(len(peptides), len(F_peptides))
            self.assertEqual(sorted(peptides)[0], 'AGGPRPEF')
            self.assertEqual(sorted(peptides)[-1], 'RRDAGGPRPEF')
        def in_frame_insertion_peptides(self):
            """Fails if incorrect peptides are returned for in-frame 
                insertion"""
            self.fwd_transcript.edit('AAA', 450551, mutation_type='I')
            peptides = self.fwd_transcript.neopeptides().keys()
            K_peptides = [pep for pep in peptides if 'K' in pep]
            self.assertEqual(len(peptides), 38)
            self.assertEqual(len(peptides), len(K_peptides))
            self.assertEqual(sorted(peptides)[0], 'ASLEEPPDGPK')
            self.assertEqual(sorted(peptides)[-1], 'SLEEPPDGPKS')
        def synonymous_inframe_insertion_peptides(self):
            """Fails if incorrect peptides are returned for in insertion into
                a codon that maintains the AA sequence of that codon"""
            self.fwd_transcript.edit('AAA', 450502, mutation_type='I')
            peptides = self.fwd_transcript.neopeptides().keys()
            self.assertEqual(len(peptides), 38)
            ## NEED TO FIX THE CODE FOR THIS ##
            pass
        def in_frame_deletion_peptides(self):
            """Fails if incorrect peptides are given for in-frame deletion"""
            self.fwd_transcript.edit(3, 450555, mutation_type='D')
            peptides = self.fwd_transcript.neopeptides().keys()
            self.assertEqual(len(peptides), 34)
            self.assertEqual(sorted(peptides)[0], 'DGPSGQAT')
            self.assertEqual(sorted(peptides)[-1], 'SLEEPPDGPSG')
        def synonymous_inframe_insertion_peptides(self):
            """Fails if incorrect peptides are returned for in insertion into
                a codon that maintains the AA sequence of that codon"""
            self.fwd_transcript.edit(3, 473918, mutation_type='D')
            peptides = self.fwd_transcript.neopeptides().keys()
            self.assertEqual(len(peptides), 34)
            ## NEED TO FIX THE CODE FOR THIS ##
    unittest.main()<|MERGE_RESOLUTION|>--- conflicted
+++ resolved
@@ -979,7 +979,6 @@
                 else:
                     # other variant types not handled at this time
                     break                        
-<<<<<<< HEAD
             # log variants
             if seq[2][0][2] == 'V':
                 A1 = 3*((counter - coding_start) // 3) + coding_start
@@ -998,12 +997,8 @@
                                 counter, counter + len(seq[0]) - 1, seq[2]])
             # handle potential frame shifts from indels
             if seq[2][0][2] == 'D':
-=======
-            # handle potential frame shifts from deletions
-            if seq[2][0][2] == 'D':
                 coordinates.append([seq[4], seq[4] + len(seq[0])*strand,
                                 counter, counter + len(seq[0]), seq[2]])
->>>>>>> f05b1e20
                 read_frame1 = self.reading_frame(seq[4])
                 read_frame2 = self.reading_frame(seq[4] + len(seq[2][0][1]))
                 if read_frame1 is None or read_frame2 is None:
@@ -1519,7 +1514,6 @@
             peptides = self.fwd_transcript.neopeptides().keys()
             self.assertEqual(len(peptides), 38)
             ## NEED TO FIX THE CODE FOR THIS ##
-            pass
         def in_frame_deletion_peptides(self):
             """Fails if incorrect peptides are given for in-frame deletion"""
             self.fwd_transcript.edit(3, 450555, mutation_type='D')
