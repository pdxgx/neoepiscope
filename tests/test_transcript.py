#!/usr/bin/env python
# coding=utf-8
"""
test_transcript.py

Tests functions in transcript.py.

The MIT License (MIT)
Copyright (c) 2018 Mary A. Wood, Austin Nguyen,
                   Abhinav Nellore, and Reid Thompson

Permission is hereby granted, free of charge, to any person obtaining a copy
of this software and associated documentation files (the "Software"), to deal
in the Software without restriction, including without limitation the rights
to use, copy, modify, merge, publish, distribute, sublicense, and/or sell
copies of the Software, and to permit persons to whom the Software is
furnished to do so, subject to the following conditions:

The above copyright notice and this permission notice shall be included in all
copies or substantial portions of the Software.

THE SOFTWARE IS PROVIDED "AS IS", WITHOUT WARRANTY OF ANY KIND, EXPRESS OR
IMPLIED, INCLUDING BUT NOT LIMITED TO THE WARRANTIES OF MERCHANTABILITY,
FITNESS FOR A PARTICULAR PURPOSE AND NONINFRINGEMENT. IN NO EVENT SHALL THE
AUTHORS OR COPYRIGHT HOLDERS BE LIABLE FOR ANY CLAIM, DAMAGES OR OTHER
LIABILITY, WHETHER IN AN ACTION OF CONTRACT, TORT OR OTHERWISE, ARISING FROM,
OUT OF OR IN CONNECTION WITH THE SOFTWARE OR THE USE OR OTHER DEALINGS IN THE
SOFTWARE.
"""

from __future__ import absolute_import, division, print_function
from inspect import getsourcefile
import os
import sys

from neoepiscope import *  # Import package in same directory as tests

import unittest

unittest.TestCase.maxDiff = None


class TestTranscript(unittest.TestCase):
    """Tests transcript object construction"""

    def setUp(self):
        """Sets up gtf file and creates dictionaries for tests"""
        self.gtf = os.path.join(
            os.path.dirname(os.path.dirname(os.path.abspath(__file__))),
            "tests",
            "Chr11.gtf",
        )
        self.gtf_hg38 = os.path.join(
            os.path.dirname(os.path.dirname(os.path.abspath(__file__))),
            "tests",
            "grch38_chr11.gtf",
        )
        self.cds, self.tx_data = gtf_to_cds(self.gtf)
        self.cds_hg38, self.tx_data_hg38 = gtf_to_cds(self.gtf_hg38)
        self.ref_prefix = os.path.join(
            os.path.dirname(os.path.dirname(os.path.abspath(__file__))),
            "tests",
            "Chr11.ref",
        )
        self.ref_prefix_hg38 = os.path.join(
            os.path.dirname(os.path.dirname(os.path.abspath(__file__))),
            "tests",
            "grch38_chr11",
        )
        self.atoi = os.path.join(os.path.dirname(os.path.dirname(os.path.abspath(__file__))),
                 "neoepiscope",
                 "transcript_to_editing_hg38.pickle")
        self.rna_dict = pickle.load(open(self.atoi, "rb"))
        self.reference_index = bowtie_index.BowtieIndexReference(self.ref_prefix)
        self.reference_index_hg38 = bowtie_index.BowtieIndexReference(self.ref_prefix_hg38)
        ## All following transcripts from GRCh37 genome build ##
        # HBB-001: 628bp transcript w/ 3 exons (all coding) --> 147aa peptide
        self.transcript = Transcript(
            self.reference_index,
            [
                [
                    str(chrom).replace("chr", ""),
                    "N/A",
                    seq_type,
                    str(start),
                    str(end),
                    ".",
                    strand,
                ]
                for (chrom, seq_type, start, end, strand, tx_type) in self.cds[
                    "ENST00000335295.4_1"
                ]
            ],
            "ENST00000335295.4_1",
            False,
        )
        # PTDSS2-001: 2,445bp transcript w/ 12 exons (all coding) --> 487aa peptide
        self.fwd_transcript = Transcript(
            self.reference_index,
            [
                [
                    str(chrom).replace("chr", ""),
                    "N/A",
                    seq_type,
                    str(start),
                    str(end),
                    ".",
                    strand,
                ]
                for (chrom, seq_type, start, end, strand, tx_type) in self.cds[
                    "ENST00000308020.5_1"
                ]
            ],
            "ENST00000308020.5_1",
            False,
        )
        # OR52N1-001: 963bp transcript w/ 1 exon (all coding) --> 320aa peptide
        self.all_coding_transcript = Transcript(
            self.reference_index,
            [
                [
                    str(chrom).replace("chr", ""),
                    "N/A",
                    seq_type,
                    str(start),
                    str(end),
                    ".",
                    strand,
                ]
                for (chrom, seq_type, start, end, strand, tx_type) in self.cds[
                    "ENST00000317078.1_1"
                ]
            ],
            "ENST00000317078.1_1",
            False,
        )
        # CAPRIN1-001: 4108bp transcript w/ 19 exons (18/19 coding) --> 709aa peptide
        self.partial_coding_transcript = Transcript(
            self.reference_index,
            [
                [
                    str(chrom).replace("chr", ""),
                    "N/A",
                    seq_type,
                    str(start),
                    str(end),
                    ".",
                    strand,
                ]
                for (chrom, seq_type, start, end, strand, tx_type) in self.cds[
                    "ENST00000341394.8_1"
                ]
            ],
            "ENST00000341394.8_1",
            False,
        )
        # AP003733.1: transcript w/ 1 exon (coding)  
        self.atoi_transcript = Transcript(
            self.reference_index_hg38,
            [
                [
                    str(chrom).replace("chr", ""),
                    "N/A",
                    seq_type,
                    str(start),
                    str(end),
                    ".",
                    strand,
                ]
                for (chrom, seq_type, start, end, strand, tx_type) in self.cds_hg38[
                    "ENST00000318950.10"
                ]
            ],
            "ENST00000318950.10",
            False,
            self.rna_dict,
        )

        # NEAT1-002: 1745bp transcript w/ 2 exon (both non-coding) --> lncRNA
        self.non_coding_transcript = Transcript(
            self.reference_index,
            [
                [
                    str(chrom).replace("chr", ""),
                    "N/A",
                    seq_type,
                    str(start),
                    str(end),
                    ".",
                    strand,
                ]
                for (chrom, seq_type, start, end, strand, tx_type) in [
                    ["chr11", "exon", 65190245, 65190854, "+", "lincRNA"],
                    ["chr11", "exon", 65191098, 65192298, "+", "lincRNA"],
                ]
            ],
            "ENST00000499732.2_1",
            False,
        )

    def test_transcript_structure(self):
        """Fails if structure of unedited transcript is incorrect"""
        self.assertEqual(len(self.transcript.annotated_seq()), 3)
        self.assertEqual(len(self.transcript.annotated_seq()[0][0]), 142)
        self.assertEqual(len(self.transcript.annotated_seq()[1][0]), 223)
        self.assertEqual(len(self.transcript.annotated_seq()[2][0]), 263)
        self.assertEqual(self.transcript.annotated_seq()[0][1], "R")
        self.assertEqual(
            self.transcript.intervals,
            [5246692, 5246955, 5247805, 5248028, 5248158, 5248300],
        )
        self.assertEqual(self.transcript.start_codon, 5248249)
        self.assertEqual(self.transcript._start_codon, 5248248)
        self.assertEqual(self.transcript.stop_codon, 5246828)
        self.assertEqual(self.transcript._stop_codon, 5246827)
        self.assertTrue(self.transcript.rev_strand)
        self.assertEqual(self.transcript.edits, {})
        self.assertEqual(self.transcript.deletion_intervals, [])
        self.assertEqual(self.transcript.transcript_id, "ENST00000335295.4_1")

    # Reading frame tests
    def test_rev_reading_frame(self):
        """Fails if incorrect reading frame is called in rev transcript"""
        # Before and after exons
        self.assertIsNone(self.transcript.reading_frame(5248350))
        self.assertIsNone(self.transcript.reading_frame(5246600))
        # In exons, before or after start/stop codons
        self.assertIsNone(self.transcript.reading_frame(5248290))
        self.assertIsNone(self.transcript.reading_frame(5246817))
        # In start codon exon
        self.assertEqual(self.transcript.reading_frame(5248161), 0)
        self.assertEqual(self.transcript.reading_frame(5248217), 1)
        self.assertEqual(self.transcript.reading_frame(5248249), 2)
        # In other exon
        self.assertEqual(self.transcript.reading_frame(5246848), 0)
        self.assertEqual(self.transcript.reading_frame(5247859), 1)
        self.assertEqual(self.transcript.reading_frame(5248014), 2)

    def test_fwd_reading_frame(self):
        """Fails if incorrect reading frame is called in fwd transcript"""
        # Before and after exons
        self.assertIsNone(self.fwd_transcript.reading_frame(450200))
        self.assertIsNone(self.fwd_transcript.reading_frame(491392))
        # In exons, before or after start/stop codons
        self.assertIsNone(self.fwd_transcript.reading_frame(450394))
        self.assertIsNone(self.fwd_transcript.reading_frame(490824))
        # In start codon exon
        self.assertEqual(self.fwd_transcript.reading_frame(450459), 0)
        self.assertEqual(self.fwd_transcript.reading_frame(450550), 1)
        self.assertEqual(self.fwd_transcript.reading_frame(450578), 2)
        # In other exon
        self.assertEqual(self.fwd_transcript.reading_frame(487029), 0)
        self.assertEqual(self.fwd_transcript.reading_frame(460270), 1)
        self.assertEqual(self.fwd_transcript.reading_frame(460259), 2)
        # In non-coding transcript
        self.assertIsNone(self.non_coding_transcript.reading_frame(65190449))
        # In a transcript with one or more non-coding exons
        self.assertIsNone(self.partial_coding_transcript.reading_frame(34073265))
        self.assertEqual(self.partial_coding_transcript.reading_frame(34073973), 2)

    # Transcript sequence editing tests
    def test_irrelevant_edit(self):
        """Fails if edit is made for intronic position"""
        # In transcript with all coding exons
        self.transcript.edit("A", 5248155)
        relevant_edits = self.transcript.expressed_edits()
        self.assertEqual(
            self.transcript.edits[5248154],
            [("A", "V", "S", ("11", 5248155, "C", "A", "V", None))],
        )
        self.assertEqual(relevant_edits[0], {})
        self.assertEqual(
            relevant_edits[1],
            [
                (5246692, "R", ()),
                (5246955, "R", ()),
                (5247805, "R", ()),
                (5248028, "R", ()),
                (5248158, "R", ()),
                (5248300, "R", ()),
            ],
        )
        self.assertEqual(len(self.transcript.annotated_seq()), 3)
        self.assertEqual(
            len([x for x in self.transcript.annotated_seq() if x[1] != "R"]), 0
        )
        # Insertion in an intron, only fetching a portion of annotated seq
        self.transcript.reset()
        self.assertEqual(
            self.transcript.annotated_seq(5246947, 5247012),
            [("CTCCTGGGCA", "R", [()], 5246956)],
        )
        self.transcript.edit("ATGCGGGG", 5246980, mutation_type="I")
        self.assertEqual(
            self.transcript.annotated_seq(5246947, 5247012),
            [("CTCCTGGGCA", "R", [()], 5246956)],
        )
        # In a transcript with no coding exons
        self.non_coding_transcript.edit("A", 65190856)
        relevant_edits = self.non_coding_transcript.expressed_edits()
        self.assertEqual(
            self.non_coding_transcript.edits[65190855],
            [("A", "V", "S", ("11", 65190856, "T", "A", "V", None))],
        )
        self.assertEqual(relevant_edits[0], {})
        self.assertEqual(
            relevant_edits[1],
            [
                (65190243, "R", ()),
                (65190853, "R", ()),
                (65191096, "R", ()),
                (65192297, "R", ()),
            ],
        )
        # In a coding transcript with a noncoding exon
        self.partial_coding_transcript.edit("T", 34073965)
        relevant_edits = self.partial_coding_transcript.expressed_edits()
        self.assertEqual(
            self.partial_coding_transcript.edits[34073964],
            [("T", "V", "S", ("11", 34073965, "A", "T", "V", None))],
        )
        self.assertEqual(relevant_edits[0], {})
        self.assertEqual(len(relevant_edits[1]), 38)

    def test_relevant_edit(self):
        """Fails if edit is not made for position within exon"""
        # In transcript with all coding exons
        self.transcript.edit("A", 5248299)
        relevant_edits = self.transcript.expressed_edits()
        self.assertEqual(
            self.transcript.edits[5248298],
            [("A", "V", "S", ("11", 5248299, "T", "A", "V", None))],
        )
        self.assertEqual(
            relevant_edits[0][5248298],
            [("A", "V", "S", ("11", 5248299, "T", "A", "V", None))],
        )
        self.assertEqual(
            relevant_edits[1],
            [
                (5246692, "R", ()),
                (5246955, "R", ()),
                (5247805, "R", ()),
                (5248028, "R", ()),
                (5248158, "R", ()),
                (5248300, "R", ()),
            ],
        )
        self.assertEqual(len(self.transcript.annotated_seq()), 5)
        self.assertEqual(self.transcript.annotated_seq()[1][0], "T")
        self.assertEqual(self.transcript.annotated_seq()[1][1], "S")
        self.assertEqual(
            len([x for x in self.transcript.annotated_seq() if x[1] != "R"]), 1
        )
        # In a transcript with no coding exons
        self.non_coding_transcript.edit("A", 65190277)
        relevant_edits = self.non_coding_transcript.expressed_edits()
        self.assertEqual(
            relevant_edits[0],
            {65190276: [("A", "V", "S", ("11", 65190277, "C", "A", "V", None))]},
        )
        # In a coding transcript with a noncoding exon
        self.partial_coding_transcript.edit("A", 34073237)
        relevant_edits = self.partial_coding_transcript.expressed_edits()
        self.assertEqual(
            relevant_edits[0],
            {34073236: [("A", "V", "S", ("11", 34073237, "C", "A", "V", None))]},
        )

    def test_reset_to_reference(self):
        """Fails if transcript is not reset to reference"""
        self.transcript.edit("A", 5248299)
        self.transcript.reset(reference=True)
        self.assertEqual(self.transcript.edits, {})

    def test_edit_and_save(self):
        """Fails if edits aren't saved"""
        self.transcript.edit("A", 5248299)
        self.transcript.edit(3, 5246694, mutation_type="D")
        self.transcript.save()
        self.assertEqual(
            self.transcript.last_edits[5248298],
            [("A", "V", "S", ("11", 5248299, "T", "A", "V", None))],
        )
        self.assertEqual(
            self.transcript.last_deletion_intervals,
            [(5246692, 5246695, "S", ("11", 5246694, "TTG", "", "D", None, False))],
        )

    def test_reset_to_save_point(self):
        """Fails if new edit not erased or old edits not retained"""
        self.transcript.edit("A", 5248299)
        self.transcript.edit(3, 5246694, mutation_type="D")
        self.transcript.save()
        self.transcript.edit("G", 5248165)
        self.assertEqual(
            self.transcript.edits[5248164],
            [("G", "V", "S", ("11", 5248165, "C", "G", "V", None))],
        )
        self.transcript.reset(reference=False)
        self.assertNotIn(2182387, self.transcript.edits)
        self.assertEqual(
            self.transcript.last_edits[5248298],
            [("A", "V", "S", ("11", 5248299, "T", "A", "V", None))],
        )
        self.assertEqual(
            self.transcript.last_deletion_intervals,
            [(5246692, 5246695, "S", ("11", 5246694, "TTG", "", "D", None, False))],
        )
        self.assertNotEqual(self.transcript.edits, {})

    def test_SNV_seq(self):
        """Fails if SNV is edited incorrectly"""
        self.transcript.edit("A", 5248299)
        self.assertEqual(
            self.transcript.edits[5248298],
            [("A", "V", "S", ("11", 5248299, "T", "A", "V", None))],
        )
        self.assertEqual(self.transcript.deletion_intervals, [])
        seq = self.transcript.annotated_seq()
        self.assertEqual(len(seq), 5)
        self.assertEqual(seq[0], ("AC", "R", [()], 5248301))
        self.assertEqual(
            seq[1], ("T", "S", [("11", 5248299, "T", "A", "V", None)], 5248299)
        )
        self.assertEqual(len(seq[2][0]), 139)
        self.assertEqual(len(seq[3][0]), 223)
        self.assertEqual(len(seq[4][0]), 263)

    def test_inside_insertion(self):
        """Fails if indel within one exon is inserted incorrectly"""
        self.transcript.edit("Q", 5248165, mutation_type="I")
        self.assertEqual(
            self.transcript.edits[5248164],
            [("Q", "I", "S", ("11", 5248165, "", "Q", "I", None))],
        )
        self.assertEqual(self.transcript.deletion_intervals, [])
        seq = self.transcript.annotated_seq()
        self.assertEqual(len(seq), 6)
        self.assertEqual(
            seq[1], ("Q", "S", [("11", 5248165, "", "Q", "I", None)], 5248165)
        )
        self.assertEqual(len(seq[0][0]), 136)
        self.assertEqual(len(seq[2][0]), 1)
        self.assertEqual(len(seq[3][0]), 5)
        self.assertEqual(len(seq[4][0]), 223)
        self.assertEqual(len(seq[5][0]), 263)

    def test_adjacent_indel(self):
        """Fails if exon-adjacent indel is inserted incorrectly"""
        self.transcript.edit("Q", 5248029, mutation_type="I")
        self.assertEqual(
            self.transcript.edits[5248028],
            [("Q", "I", "S", ("11", 5248029, "", "Q", "I", None))],
        )
        self.assertEqual(self.transcript.deletion_intervals, [])
        seq = self.transcript.annotated_seq()
        self.assertEqual(len(seq), 5)
        self.assertEqual(
            seq[1], ("Q", "S", [("11", 5248029, "", "Q", "I", None)], 5248029)
        )
        self.assertEqual(len(seq[0][0]), 142)
        self.assertEqual(len(seq[2][0]), 1)
        self.assertEqual(len(seq[3][0]), 222)
        self.assertEqual(len(seq[4][0]), 263)

    def test_inside_deletion(self):
        """Fails if deletion completely within an exon is made improperly"""
        self.transcript.edit(3, 5246700, mutation_type="D")
        self.assertEqual(self.transcript.edits, {})
        self.assertEqual(
            self.transcript.deletion_intervals,
            [(5246698, 5246701, "S", ("11", 5246700, "TGA", "", "D", None, False))],
        )
        seq = self.transcript.annotated_seq()
        self.assertEqual(len(seq), 5)
        self.assertEqual(
            seq[3], ("", "S", [("11", 5246700, "TGA", "", "D", None)], 5246700)
        )
        self.assertEqual(seq[4], ("TTGCAA", "R", [()], 5246699))
        self.assertEqual(len(seq[0][0]), 142)
        self.assertEqual(len(seq[1][0]), 223)
        self.assertEqual(len(seq[2][0]), 254)

    def test_overlapping_deletion(self):
        """Fails if deletion of an exon-intron junction is incorrect"""
        self.transcript.edit(10, 5246950, mutation_type="D")
        self.assertEqual(self.transcript.edits, {})
        self.assertEqual(
            self.transcript.deletion_intervals,
            [
                (
                    5246948,
                    5246958,
                    "S",
                    ("11", 5246950, "CCAGGAGCTG", "", "D", None, True),
                )
            ],
        )
        seq = self.transcript.annotated_seq()
        self.assertEqual(len(seq), 2)
        self.assertEqual(len(seq[0][0]), 142)
        self.assertEqual(len(seq[1][0]), 223)

    def test_complex_overlapping_deletion(self):
        """Fails if deletion of an exon-intron junction + other mutations is incorrect"""
        self.transcript.edit(10, 5247804, mutation_type="D")
        self.transcript.edit("G", 5247943)
        self.assertEqual(
            self.transcript.deletion_intervals,
            [
                (
                    5247802,
                    5247812,
                    "S",
                    ("11", 5247804, "CACCCTGAAG", "", "D", None, True),
                )
            ],
        )
        seq = self.transcript.annotated_seq()
        self.assertEqual(len(seq), 1)
        self.assertEqual(len(seq[0][0]), 142)

    def test_spanning_deletion(self):
        """Fails if deletion spanning two or more exons is incorrect"""
        # Spanning 2 exons
        self.transcript.edit(137, 5248025, mutation_type="D")
        self.assertEqual(self.transcript.edits, {})
        self.assertEqual(
            self.transcript.deletion_intervals[0][0:3], (5248023, 5248160, "S")
        )
        seq = self.transcript.annotated_seq()
        self.assertEqual(len(seq), 4)
        self.assertEqual(len(seq[1][2][0][2]), 137)
        self.assertEqual(seq[1][0:2], ("", "S"))
        self.assertEqual(len(seq[0][0]), 140)
        self.assertEqual(len(seq[2][0]), 218)
        self.assertEqual(len(seq[3][0]), 263)
        # Spanning more than 2 exons
        self.partial_coding_transcript.edit(23935, 34074178, mutation_type="D")
        seq = self.partial_coding_transcript.annotated_seq()
        self.assertEqual(len(seq), 17)
        self.assertEqual(len(seq[2][2][0][2]), 23935)
        self.assertEqual(len(seq[1][0]), 210)
        self.assertEqual(len(seq[3][0]), 77)

    def test_deletion_over_transcript_start(self):
        """Fails if deletion spanning start of transcript is incorrect"""
        self.transcript.edit(5, 5246692, mutation_type="D")
        seq = self.transcript.annotated_seq()
        self.assertEqual(len(seq), 2)
        self.assertEqual(len(seq[0][0]), 142)
        self.assertEqual(len(seq[1][0]), 223)
        self.fwd_transcript.edit(10, 450275, mutation_type="D")
        seq2 = self.fwd_transcript.annotated_seq()
        self.assertEqual(seq2, [])

    def test_adjacent_deletions(self):
        """Fails if adjacent deletions are handled incorrectly"""
        self.fwd_transcript.edit(5, 450286, mutation_type="D", mutation_class="G")
        self.fwd_transcript.edit(5, 450291, mutation_type="D")
        seq = self.fwd_transcript.annotated_seq()
        self.assertEqual(len(seq), 15)
        self.assertEqual(seq[1][1], "G")
        self.assertEqual(seq[2][1], "S")
        self.transcript.edit(5, 5248292, mutation_type="D", mutation_class="G")
        self.transcript.edit(5, 5248287, mutation_type="D")
        seq2 = self.transcript.annotated_seq()
        self.assertEqual(len(seq2), 6)
        self.assertEqual(seq[1][1], "G")
        self.assertEqual(seq[2][1], "S")

    def test_hybrid_deletions(self):
        """Fails if overlapping germline and somatic deletions are hybridized
        incorrectly"""
        # Forward transcript
        self.fwd_transcript.edit(5, 450550, mutation_type="D")
        self.fwd_transcript.edit(5, 450552, mutation_type="D", mutation_class="G")
        seq = self.fwd_transcript.annotated_seq()
        self.assertEqual(seq[1][0], "")
        self.assertEqual(seq[1][1], "H")
        self.assertEqual(
            seq[1][2][0],
            [
                "11",
                450550,
                "CGTCTGC",
                "",
                [
                    ("11", 450550, "CGTCT", "", "D", None),
                    ("11", 450552, "TCTGC", "", "D", None),
                ],
            ],
        )
        self.assertEqual(
            seq[1][2][1],
            ["11", 450552, "TCTGC", "CG", [("11", 450552, "TCTGC", "", "D", None)]],
        )
        # Reverse transcript
        self.transcript.edit(5, 5248211, mutation_type="D", mutation_class="G")
        self.transcript.edit(5, 5248208, mutation_type="D")
        seq2 = self.transcript.annotated_seq()
        self.assertEqual(seq2[1][0], "")
        self.assertEqual(seq2[1][1], "H")
        self.assertEqual(
            seq2[1][2][0],
            [
                "11",
                5248208,
                "AGGGCAGT",
                "",
                [
                    ("11", 5248211, "GCAGT", "", "D", None),
                    ("11", 5248208, "AGGGC", "", "D", None),
                ],
            ],
        )
        self.assertEqual(
            seq2[1][2][1],
            ["11", 5248211, "GCAGT", "AGG", [("11", 5248211, "GCAGT", "", "D", None)]],
        )

    def test_hybrid_boundary_deletion(self):
        """Fails if hybrid deletion over intron-exon boundary is incorrect"""
        self.fwd_transcript.edit(4, 473888, mutation_type="D", mutation_class="G")
        self.fwd_transcript.edit(10, 473890, mutation_type="D")
        seq = self.fwd_transcript.annotated_seq()
        self.assertEqual(len(seq), 2)
        self.transcript.edit(10, 5246952, mutation_type="D", mutation_class="G")
        self.transcript.edit(20, 5246955, mutation_type="D")
        seq2 = self.transcript.annotated_seq()
        self.assertEqual(len(seq2), 2)

    def test_complex_indel(self):
        """Fails if adjacent deletion and insertion are handled incorrectly"""
        self.transcript.edit(4, 5247824, mutation_type="D")
        self.transcript.edit("TT", 5247827, mutation_type="I")
        seq = self.transcript.annotated_seq()
        self.assertEqual(len(seq), 7)
        self.fwd_transcript.edit(4, 473916, mutation_type="D")
        self.fwd_transcript.edit("AA", 473919, mutation_type="I")
        seq = self.fwd_transcript.annotated_seq()
        self.assertEqual(len(seq), 16)

    def test_deletion_of_transcript(self):
        """Fails if deletion of entire transcript is incorrect"""
        self.transcript.edit(1700, 5246690, mutation_type="D")
        seq = self.transcript.annotated_seq()
        self.assertEqual(len(seq), 1)
        self.assertEqual(seq[0][0], "")
        self.assertEqual(len(seq[0][2][0][2]), 1700)

    def test_compound_variants(self):
        """Fails if transcript with multiple variant types is incorrect"""
        self.transcript.edit(137, 5248025, mutation_type="D")
        self.transcript.edit("Q", 5248165, mutation_type="I")
        self.transcript.edit("A", 5248299)
        self.assertEqual(len(self.transcript.edits.keys()), 2)
        self.assertEqual(
            self.transcript.edits[5248298],
            [("A", "V", "S", ("11", 5248299, "T", "A", "V", None))],
        )
        self.assertEqual(
            self.transcript.edits[5248164],
            [("Q", "I", "S", ("11", 5248165, "", "Q", "I", None))],
        )
        self.assertEqual(
            self.transcript.deletion_intervals[0][0:3], (5248023, 5248160, "S")
        )
        seq = self.transcript.annotated_seq()
        self.assertEqual(len(seq), 9)
        self.assertEqual(seq[0], ("AC", "R", [()], 5248301))
        self.assertEqual(
            seq[1], ("T", "S", [("11", 5248299, "T", "A", "V", None)], 5248299)
        )
        self.assertEqual(len(seq[2][0]), 133)
        self.assertEqual(
            seq[3], ("Q", "S", [("11", 5248165, "", "Q", "I", None)], 5248165)
        )
        self.assertEqual(seq[4], ("G", "R", [()], 5248165))
        self.assertEqual(seq[5], ("GGC", "R", [()], 5248164))
        self.assertEqual(len(seq[6][2][0][2]), 137)
        self.assertEqual(len(seq[7][0]), 218)
        self.assertEqual(len(seq[8][0]), 263)

    # Neopeptide tests
    def test_no_mutations_peptides(self):
        """Fails if peptides are returned for unmutated sequence"""
        peptides = self.fwd_transcript.neopeptides()
        self.assertFalse(peptides)
        rev_peptides = self.transcript.neopeptides()
        self.assertFalse(rev_peptides)

    def test_noncoding_mutation_peptides(self):
        """Fails if peptides are returned for mutation in noncoding
        sequence"""
        self.fwd_transcript.edit("G", 450286)
        peptides = self.fwd_transcript.neopeptides()
        self.assertFalse(peptides)
        self.transcript.edit("A", 5248266)
        rev_peptides = self.transcript.neopeptides()
        self.assertFalse(rev_peptides)

    def test_synonymous_snv_peptides(self):
        """Fails if peptides are returned for a synonymous snv"""
        self.fwd_transcript.edit("A", 450464)
        peptides = self.fwd_transcript.neopeptides()
        self.assertFalse(peptides)
        self.transcript.edit("A", 5248005)
        rev_peptides = self.transcript.neopeptides()
        self.assertFalse(rev_peptides)

    def test_missense_snv_peptides(self):
        """Fails if incorrect peptides are returned for missense SNV"""
        self.fwd_transcript.edit("T", 450502)
        peptides = self.fwd_transcript.neopeptides().keys()
        f_peptides = [pep for pep in peptides if "F" in pep]
        self.assertEqual(len(peptides), 38)
        self.assertEqual(len(peptides), len(f_peptides))
        self.assertEqual(sorted(peptides)[0], "AGGPRPEF")
        self.assertEqual(sorted(peptides)[-1], "RRDAGGPRPEF")
        self.transcript.edit("T", 5248006)
        rev_peptides = self.transcript.neopeptides().keys()
        n_peptides = [pep for pep in rev_peptides if "N" in pep]
        self.assertEqual(len(rev_peptides), 38)
        self.assertEqual(len(rev_peptides), len(n_peptides))
        self.assertEqual(sorted(rev_peptides)[0], "GRLLVVYPWN")
        self.assertEqual(sorted(rev_peptides)[-1], "YPWNQRFFESF")

    def test_in_frame_insertion_peptides(self):
        """Fails if incorrect peptides are returned for in-frame
        insertion"""
        self.fwd_transcript.edit("AAA", 450551, mutation_type="I")
        peptides = self.fwd_transcript.neopeptides().keys()
        k_peptides = [pep for pep in peptides if "K" in pep]
        self.assertEqual(len(peptides), 38)
        self.assertEqual(len(peptides), len(k_peptides))
        self.assertEqual(sorted(peptides)[0], "ASLEEPPDGPK")
        self.assertEqual(sorted(peptides)[-1], "SLEEPPDGPKS")
        self.transcript.edit("TTT", 5247986, mutation_type="I")
        rev_peptides = self.transcript.neopeptides().keys()
        k_peptides = [pep for pep in peptides if "K" in pep]
        self.assertEqual(len(rev_peptides), 38)
        self.assertEqual(len(rev_peptides), len(k_peptides))
        self.assertEqual(sorted(rev_peptides)[0], "ESKFGDLS")
        self.assertEqual(sorted(rev_peptides)[-1], "YPWTQRFFESK")

    def test_synonymous_inframe_insertion_peptides(self):
        """Fails if incorrect peptides are returned for an insertion into
        a codon that maintains the AA sequence of that codon"""
        self.fwd_transcript.edit("AAA", 450502, mutation_type="I")
        peptides = self.fwd_transcript.neopeptides().keys()
        self.assertEqual(len(peptides), 38)
        self.transcript.edit("TTT", 5246874, mutation_type="I")
        rev_peptides = self.transcript.neopeptides().keys()
        self.assertEqual(len(rev_peptides), 34)

    def test_frameshift_insertion(self):
        """Fails if incorrect peptides are returned for frameshift
        insertion"""
        self.fwd_transcript.edit("AAAAA", 473925, mutation_type="I")
        peptides = self.fwd_transcript.neopeptides().keys()
        self.assertEqual(len(peptides), 108)
        self.assertEqual(sorted(peptides)[0], "ASILVFLK")
        self.assertEqual(sorted(peptides)[-1], "VLESHKLKTGH")
        self.transcript.edit("AAAAA", 5247883, mutation_type="I")
        rev_peptides = self.transcript.neopeptides().keys()
        self.assertEqual(sorted(rev_peptides)[0], "AFSDGLAHLV")
        self.assertEqual(sorted(rev_peptides)[-1], "VFTTSRAPLPH")

    def test_in_frame_deletion_peptides(self):
        """Fails if incorrect peptides are given for in-frame deletion"""
        self.fwd_transcript.edit(3, 450555, mutation_type="D")
        peptides = self.fwd_transcript.neopeptides().keys()
        self.assertEqual(len(peptides), 34)
        self.assertEqual(sorted(peptides)[0], "DGPSGQAT")
        self.assertEqual(sorted(peptides)[-1], "SLEEPPDGPSG")
        self.transcript.edit(3, 5247858, mutation_type="D")
        rev_peptides = self.transcript.neopeptides().keys()
        self.assertEqual(len(rev_peptides), 34)
        self.assertEqual(sorted(rev_peptides)[0], "ALSELHCD")
        self.assertEqual(sorted(rev_peptides)[-1], "TFALSELHCDK")

    def test_synonymous_inframe_deletion_peptides(self):
        """Fails if incorrect peptides are returned for a deletion of
        a codon that maintains the AA sequence of that codon"""
        self.fwd_transcript.edit(3, 473918, mutation_type="D")
        peptides = self.fwd_transcript.neopeptides().keys()
        self.assertEqual(len(peptides), 34)
        self.transcript.edit(3, 5247922, mutation_type="D")
        rev_peptides = self.transcript.neopeptides().keys()
        self.assertEqual(len(rev_peptides), 30)

    def test_frameshift_deletion(self):
        """Fails if incorrect peptides are returned for frameshift
        deletion"""
        self.fwd_transcript.edit(5, 473912, mutation_type="D")
        peptides = self.fwd_transcript.neopeptides().keys()
        self.assertEqual(len(peptides), 40)
        self.assertEqual(sorted(peptides)[0], "ASSFLMFW")
        self.assertEqual(sorted(peptides)[-1], "YNTKRGIVASS")
        self.transcript.edit(5, 5247930, mutation_type="D")
        rev_peptides = self.transcript.neopeptides().keys()
        self.assertEqual(len(rev_peptides), 32)
        self.assertEqual(sorted(rev_peptides)[0], "AVMGNPKVKG")
        self.assertEqual(sorted(rev_peptides)[-1], "VMGNPKVKGQE")

    def test_nonstop_mutation_peptides(self):
        """Fails if mutation altering stop codon does not return peptides
        past the end of the original peptide to the new stop"""
        self.fwd_transcript.edit("A", 490580)
        peptides = self.fwd_transcript.neopeptides().keys()
        self.assertEqual(len(peptides), 768)
        self.assertEqual(sorted(peptides)[0], "AARVGARP")
        self.assertEqual(sorted(peptides)[-1], "YTGSTSTSPAA")
        self.transcript.edit("G", 5246828)
        rev_peptides = self.transcript.neopeptides().keys()
        self.assertEqual(len(rev_peptides), 84)
        self.assertEqual(sorted(rev_peptides)[0], "AHKYHYAR")
        self.assertEqual(sorted(rev_peptides)[-1], "YHYARFLAVQF")
        # Check warnings for transcript with stop codon removed
        self.all_coding_transcript.edit("T", 5809086)
        peptides = self.all_coding_transcript.neopeptides()
        for pep in peptides:
            for mutation_data in peptides[pep]:
                self.assertEqual(
                    mutation_data[7], "annotated_stop_codon_disrupted;nonstop"
                )

    def test_split_start(self):
        """Fails if split start codon is handled improperly"""
        self.fwd_transcript.edit("AT", 450419, mutation_type="I")
        peptides = self.fwd_transcript.neopeptides(
            only_novel_upstream=True, only_downstream=False
        ).keys()
        self.assertEqual(len(peptides), 278)
        self.assertEqual(sorted(peptides)[0], "AAAAPSPR")
        self.assertEqual(sorted(peptides)[-1], "WRSRLTGRLPA")
        self.transcript.edit("T", 5248290, mutation_type="I")
        rev_peptides = self.transcript.neopeptides(
            only_novel_upstream=True, only_downstream=False
        ).keys()
        self.assertEqual(len(rev_peptides), 42)
        self.assertEqual(sorted(rev_peptides)[0], "ATSNRHHG")
        self.assertEqual(sorted(rev_peptides)[-1], "TSNRHHGASDS")
        self.partial_coding_transcript.edit("A", 34073379)
        partial_peptides = self.partial_coding_transcript.neopeptides(
            only_novel_upstream=True, only_downstream=False
        ).keys()
        self.assertEqual(len(partial_peptides), 122)
        self.assertEqual(sorted(partial_peptides)[0], "AHDALGHQ")
        self.assertEqual(sorted(partial_peptides)[-1], "VVRTATAVGFL")

    def test_start_lost_peptides(self):
        """Fails if mutation altering start codon does not return peptides
        from a new start codon"""
        self.fwd_transcript.edit("T", 450456)
        peptides = self.fwd_transcript.neopeptides()
        self.assertFalse(peptides)
        # Next start immediately followed by stop for fwd strand transcript
        self.transcript.edit("G", 5248251)
        rev_peptides = self.transcript.neopeptides().keys()
        self.assertEqual(len(rev_peptides), 122)
        self.assertEqual(sorted(rev_peptides)[0], "AGCWWSTL")
        self.assertEqual(sorted(rev_peptides)[-1], "WWSTLGPRGSL")
        self.partial_coding_transcript.edit("T", 34073968)
        partial_peptides = self.partial_coding_transcript.neopeptides()
        self.assertFalse(partial_peptides)
        # Next start is in the same reading frame
        self.all_coding_transcript.edit("T", 5810046)
        all_peptides = self.all_coding_transcript.neopeptides()
        self.assertFalse(all_peptides)
        # From next start, peptide is only 4 aa

    def test_start_lost_and_new_inframe_start(self):
        """Fails if peptides aren't returned from a new in frame start
        codon when the original is disrupted"""
        self.fwd_transcript.edit("ATG", 450446, mutation_type="I")
        self.fwd_transcript.edit("T", 450456)
        peptides = self.fwd_transcript.neopeptides(
            only_novel_upstream=True,
            only_downstream=False,
        ).keys()
        self.assertEqual(len(peptides), 20)
        self.transcript.edit("CAT", 5248263, mutation_type="I")
        self.transcript.edit("G", 5248251)
        rev_peptides = self.transcript.neopeptides(
            only_novel_upstream=True, only_downstream=False
        ).keys()
        self.assertEqual(len(rev_peptides), 24)
        self.partial_coding_transcript.edit("T", 34073968)
        self.partial_coding_transcript.edit("ATG", 34073397, mutation_type="I")
        partial_peptides = self.partial_coding_transcript.neopeptides(
            only_novel_upstream=True, only_downstream=False
        ).keys()
        self.assertEqual(len(partial_peptides), 36)

    def test_start_lost_and_new_out_of_frame_start(self):
        """Fails if peptides aren't returned from a new out of frame start
        codon when the original is disrupted"""
        self.fwd_transcript.edit("ATG", 450445, mutation_type="I")
        self.fwd_transcript.edit("T", 450456)
        peptides = self.fwd_transcript.neopeptides(
            only_novel_upstream=True,
            only_downstream=False,
        ).keys()
        self.assertEqual(len(peptides), 98)
        self.transcript.edit("CAT", 5248280, mutation_type="I")
        self.transcript.edit("G", 5248251)
        rev_peptides = self.transcript.neopeptides(
            only_novel_upstream=True, only_downstream=False
        ).keys()
        self.assertEqual(len(rev_peptides), 22)
        self.partial_coding_transcript.edit("T", 34073968)
        self.partial_coding_transcript.edit("ATG", 34073396, mutation_type="I")
        partial_peptides = self.partial_coding_transcript.neopeptides(
            only_novel_upstream=True, only_downstream=False
        ).keys()
        self.assertEqual(len(partial_peptides), 102)

    def test_skipping_new_start(self):
        """Fails if peptides are returned from a new upstream start codon
        when only searching downstream"""
        self.fwd_transcript.edit("ATG", 450445, mutation_type="I")
        peptides = self.fwd_transcript.neopeptides(only_downstream=True)
        self.assertFalse(peptides)
        self.transcript.edit("CAT", 5248280, mutation_type="I")
        rev_peptides = self.transcript.neopeptides(only_downstream=True)
        self.assertFalse(rev_peptides)
        self.partial_coding_transcript.edit("ATG", 34073397, mutation_type="I")
        partial_peptides = self.partial_coding_transcript.neopeptides(
            only_downstream=True
        ).keys()
        self.assertFalse(partial_peptides)
        self.non_coding_transcript.edit("ATG", 65190565, mutation_type="I")
        noncoding_peptides = self.non_coding_transcript.neopeptides()
        self.assertEqual(noncoding_peptides, {})

    def test_translation_lost_and_restored(self):
        """Fails if germline start lost with somatic restore returns
        incorrect peptides"""
        self.fwd_transcript.edit("C", 450458, mutation_class="G")
        self.fwd_transcript.edit("G", 450458)
        peptides = self.fwd_transcript.neopeptides().keys()
        self.assertEqual(len(peptides), 1914)
        self.all_coding_transcript.edit("C", 5810042, mutation_class="G")
        self.all_coding_transcript.edit("G", 5810042)
        coding_peptides = self.all_coding_transcript.neopeptides().keys()
        self.assertEqual(len(coding_peptides), 1246)

    def test_compound_indel_peptides(self):
        """Fails if incorrect peptides are returned with complementary
        indels are introduced (i.e. frameshift then return to frame)"""
        self.fwd_transcript.edit(4, 473924, mutation_type="D")
        self.fwd_transcript.edit("AAAA", 473952, mutation_type="I")
        peptides = self.fwd_transcript.neopeptides().keys()
        self.assertEqual(len(peptides), 74)
        self.assertEqual(sorted(peptides)[0], "ASILVFFL")
        self.assertEqual(sorted(peptides)[-1], "VFFLESHKLKT")
        self.transcript.edit(4, 5247921, mutation_type="D")
        self.transcript.edit("AAAA", 5247933, mutation_type="I")
        rev_peptides = self.transcript.neopeptides().keys()
        self.assertEqual(len(rev_peptides), 50)

    def test_all_coding_tx(self):
        """Fails if transcript that is all coding sequence is
        handled improperly"""
        self.all_coding_transcript.edit("C", 5810036)
        peptides = self.all_coding_transcript.neopeptides().keys()
        self.assertEqual(len(peptides), 16)

    def test_hybrid_deletion_peptides(self):
        """Fails if peptides from hybrid deletion are returned incorrectly"""
        # Forward transcript
        self.fwd_transcript.edit(5, 450550, mutation_type="D")
        self.fwd_transcript.edit(5, 450552, mutation_type="D", mutation_class="G")
        peptides = self.fwd_transcript.neopeptides().keys()
        self.assertEqual(len(peptides), 124)
        self.assertEqual(sorted(peptides)[0], "AAAAPSPR")
        self.assertEqual(sorted(peptides)[-1], "TTTAPTPSSGE")
        # Reverse transcript
        self.transcript.edit(5, 5248211, mutation_type="D", mutation_class="G")
        self.transcript.edit(5, 5248208, mutation_type="D")
        rev_peptides = self.transcript.neopeptides().keys()
        self.assertEqual(len(rev_peptides), 28)

    def test_germline_vs_somatic(self):
        """ "Fails if incorrect peptides are returned for different
        germline/somatic mutation inclusion decisions"""
        self.fwd_transcript.edit("T", 450502)
        self.fwd_transcript.edit("T", 450503, mutation_class="G")
        self.assertEqual(
            len(
                self.fwd_transcript.neopeptides(
                    include_somatic=0, include_germline=0
                ).keys()
            ),
            0,
        )
        self.assertEqual(
            len(
                self.fwd_transcript.neopeptides(
                    include_somatic=0, include_germline=1
                ).keys()
            ),
            0,
        )
        self.assertEqual(
            len(
                self.fwd_transcript.neopeptides(
                    include_somatic=0, include_germline=2
                ).keys()
            ),
            0,
        )
        self.assertEqual(
            len(
                self.fwd_transcript.neopeptides(
                    include_somatic=1, include_germline=0
                ).keys()
            ),
            38,
        )
        self.assertEqual(
            len(
                self.fwd_transcript.neopeptides(
                    include_somatic=1, include_germline=1
                ).keys()
            ),
            38,
        )
        self.assertEqual(
            len(
                self.fwd_transcript.neopeptides(
                    include_somatic=1, include_germline=2
                ).keys()
            ),
            38,
        )
        self.assertEqual(
            len(
                self.fwd_transcript.neopeptides(
                    include_somatic=2, include_germline=0
                ).keys()
            ),
            0,
        )
        self.assertEqual(
            len(
                self.fwd_transcript.neopeptides(
                    include_somatic=2, include_germline=1
                ).keys()
            ),
            0,
        )
        self.assertEqual(
            len(
                self.fwd_transcript.neopeptides(
                    include_somatic=2, include_germline=2
                ).keys()
            ),
            0,
        )
        self.transcript.edit("T", 5248006)
        self.transcript.edit("C", 5248007, mutation_class="G")
        self.assertEqual(
            len(
                self.transcript.neopeptides(
                    include_somatic=0, include_germline=0
                ).keys()
            ),
            0,
        )
        self.assertEqual(
            len(
                self.transcript.neopeptides(
                    include_somatic=0, include_germline=1
                ).keys()
            ),
            38,
        )
        self.assertEqual(
            len(
                self.transcript.neopeptides(
                    include_somatic=0, include_germline=2
                ).keys()
            ),
            0,
        )
        self.assertEqual(
            len(
                self.transcript.neopeptides(
                    include_somatic=1, include_germline=0
                ).keys()
            ),
            38,
        )
        self.assertEqual(
            len(
                self.transcript.neopeptides(
                    include_somatic=1, include_germline=1
                ).keys()
            ),
            38,
        )
        self.assertEqual(
            len(
                self.transcript.neopeptides(
                    include_somatic=1, include_germline=2
                ).keys()
            ),
            38,
        )
        self.assertEqual(
            len(
                self.transcript.neopeptides(
                    include_somatic=2, include_germline=0
                ).keys()
            ),
            0,
        )
        self.assertEqual(
            len(
                self.transcript.neopeptides(
                    include_somatic=2, include_germline=1
                ).keys()
            ),
            38,
        )
        self.assertEqual(
            len(
                self.transcript.neopeptides(
                    include_somatic=2, include_germline=2
                ).keys()
            ),
            0,
        )

    def test_compound_all(self):
        """Fails if incorrect peptides are returned when multiple
        germline/somatic mutations are introduced"""
        # Forward transcript
        self.fwd_transcript.edit("AAA", 490579, mutation_type="I", mutation_class="G")
        self.fwd_transcript.edit("C", 490580, mutation_type="V")
        self.fwd_transcript.edit("A", 490582, mutation_type="I")
        self.fwd_transcript.edit("A", 490586, mutation_type="V")
        self.fwd_transcript.edit("G", 490587, mutation_type="D")
        self.fwd_transcript.edit("C", 490588, mutation_type="V")
        self.fwd_transcript.edit("A", 490593, mutation_type="V", mutation_class="G")
        self.fwd_transcript.edit("GAGGAGGAGGAG", 450536, mutation_type="I")
        self.fwd_transcript.save()
        self.fwd_transcript.edit("T", 450457, mutation_type="D")
        self.fwd_transcript.reset()
        peptides = self.fwd_transcript.neopeptides().keys()
        self.assertEqual(len(peptides), 58)
        self.assertEqual(sorted(peptides)[5], "APTPNKRTYP")
        self.assertEqual(sorted(peptides)[-1], "VPAGRASLEEE")
        self.assertEqual(sorted(peptides)[-5], "SLEEEEEEP")
        peptides = self.fwd_transcript.neopeptides(include_germline=1).keys()
        self.assertEqual(len(peptides), 62)
        self.assertEqual(sorted(peptides)[0], "AEGEGAPTPNK")
        self.assertEqual(sorted(peptides)[32], "EGEGAPTPNKR")
        self.assertEqual(sorted(peptides)[-5], "SLEEEEEEP")
        # Reverse transcript
        self.transcript.edit(4, 5247921, mutation_type="D")
        self.transcript.edit("AAAA", 5247933, mutation_type="I")
        self.transcript.edit(3, 5248170, mutation_type="D", mutation_class="G")
        self.transcript.edit("T", 5246872, mutation_type="V")
        rev_peptides = self.transcript.neopeptides().keys()
        self.assertEqual(len(rev_peptides), 88)
        self.assertEqual(sorted(rev_peptides)[0], "AAYQKMVA")
        self.assertEqual(sorted(rev_peptides)[-1], "YQKMVAGVANA")
        rev_peptides = self.transcript.neopeptides(include_germline=1).keys()
        self.assertEqual(len(rev_peptides), 122)
        self.assertEqual(sorted(rev_peptides)[13], "DEVGGALG")
        self.assertEqual(sorted(rev_peptides)[-13], "VNVDEVGGALG")
        self.assertEqual(sorted(rev_peptides)[0], "AAYQKMVA")
        # Partially coding transcript
        self.partial_coding_transcript.edit(
            "AAA", 34073967, mutation_type="I", mutation_class="G"
        )
        self.partial_coding_transcript.edit(1, 34073973, mutation_type="D")
        self.partial_coding_transcript.edit("T", 34073988, mutation_type="I")
        self.partial_coding_transcript.edit(
            9, 34074019, mutation_type="D", mutation_class="G"
        )
        partial_peptides = self.partial_coding_transcript.neopeptides().keys()
        self.assertEqual(len(partial_peptides), 28)
        # All coding transcript
        self.all_coding_transcript.edit(
            "AAA", 5810046, mutation_type="I", mutation_class="G"
        )
        self.all_coding_transcript.edit(1, 5810032, mutation_type="D")
        self.all_coding_transcript.edit("T", 5810012, mutation_type="I")
        all_peptides = self.all_coding_transcript.neopeptides()
        self.assertEqual(
            all_peptides,
            {"MSFLKAPA": [("11", 5810032, "A", "", "D", None, "NA", "NA")]},
        )

    def test_expressed_edits_with_rna_edits_from_dict(self):
        """check expressed_edit can read and generate edits using
            rna_editing_sites from dictionary"""
        self.atoi_transcript.expressed_edits(include_rna_edits=True)
        self.assertEqual(self.atoi_transcript.edits[9750161],
                [('I', 'R', 'R', ('11', 9750162, 'A', 'I', 'R', None))])
        edits, _ = self.atoi_transcript.expressed_edits(include_rna_edits=False)
        self.assertNotIn(9750161, edits)

    def test_edit_with_rna_edits_at_start_codon(self):
        """check whether rna editing handled correctly for start codon"""
        self.atoi_transcript.edit('I', 9664180, mutation_type="R", mutation_class="R", vaf=None)
        self.assertEqual(self.atoi_transcript.edits[9664179], 
                [('I', 'R', 'R', ('11', 9664180, 'A', 'I', 'R', None))])
        self.assertEqual(self.atoi_transcript.all_transcript_warnings, ["rna_editing_may_disrupt_start_codon"])
<<<<<<< HEAD

    def test_expressed_edit_with_no_ref_genome(self):
=======
    
    def test_expressed_rna_edit_with_not_A_in_ref_genome(self):
>>>>>>> 1c1bade0
        self.atoi_transcript.edit('I', 9750164, mutation_type="R", mutation_class="R", vaf=None)
        edits, _ = self.atoi_transcript.expressed_edits(include_rna_edits=True)
        self.assertNotIn(9750163, edits)

<<<<<<< HEAD
    def test_expressed_edit_with_rna_edit_and_germline_with_exclude_germline_option(self):
        pos = 9750162
        self.atoi_transcript.edit('I', pos, mutation_type="V", mutation_class="G", vaf=None)
=======
    def test_expressed_edit_with_overlapping_rna_edit_and_germline_with_germline_options(self):
        pos = 9750162
        self.atoi_transcript.edit('C', pos, mutation_type="V", mutation_class="G", vaf=None)
>>>>>>> 1c1bade0
        edits, _ = self.atoi_transcript.expressed_edits(include_rna_edits=True, include_germline=0)
        edit = edits[pos-1][0]
        self.assertEqual(edit[0], "I")
        self.assertEqual(edit[3][3], "I")
        self.assertEqual(edit[3][4], "R")
<<<<<<< HEAD

    def test_expressed_edit_with_rna_edit_and_somatic(self):
        self.atoi_transcript.edit('I', 9750164, mutation_type="R", mutation_class="S", vaf=None)
        edits, _ = self.atoi_transcript.expressed_edits(include_rna_edits=True)
        self.assertNotIn(9750163, edits)

    def test_expressed_edit_with_rna_edit_and_somantic_in_same_position(self):
        pos = 9750162
        self.atoi_transcript.edit('T', pos, mutation_type="V", mutation_class="S", vaf=None)
        edits, _ = self.atoi_transcript.expressed_edits(include_rna_edits=True)
=======
        edits, _ = self.atoi_transcript.expressed_edits(include_rna_edits=True, include_germline=2)
        edit = edits[pos-1][0]
        self.assertEqual(edit[0], "C")
        self.assertEqual(edit[3][3], "C")
        self.assertEqual(edit[3][4], "V")

    def test_expressed_edit_with_overlapping_rna_edit_and_somatic_with_somatic_options(self):
        pos = 9750162
        self.atoi_transcript.edit('C', pos, mutation_type="V", mutation_class="S", vaf=None)
        edits, _ = self.atoi_transcript.expressed_edits(include_rna_edits=True, include_somatic=0)
        edit = edits[pos-1][0]
        self.assertEqual(edit[0], "I")
        self.assertEqual(edit[3][3], "I")
        self.assertEqual(edit[3][4], "R")
        edits, _ = self.atoi_transcript.expressed_edits(include_rna_edits=True, include_somatic=2)
        edit = edits[pos-1][0]
        self.assertEqual(edit[0], "C")
        self.assertEqual(edit[3][3], "C")
        self.assertEqual(edit[3][4], "V")

    def test_expressed_edit_with_overlapping_rna_germline_and_somatic_edits(self):
        pos = 9750162
        self.atoi_transcript.edit('C', pos, mutation_type="V", mutation_class="G", vaf=None)
        self.atoi_transcript.edit('A', pos, mutation_type="V", mutation_class="S", vaf=None)
        edits, _ = self.atoi_transcript.expressed_edits(include_rna_edits=True, 
            include_germline=2, include_somatic=0)
        edit = edits[pos-1][0]
        self.assertEqual(edit[0], "C")
        self.assertEqual(edit[3][3], "C")
        self.assertEqual(edit[3][4], "V")
        edits, _ = self.atoi_transcript.expressed_edits(include_rna_edits=True, 
            include_germline=0, include_somatic=2)
>>>>>>> 1c1bade0
        edit = edits[pos-1][0]
        self.assertEqual(edit[0], "I")
        self.assertEqual(edit[3][3], "I")
        self.assertEqual(edit[3][4], "RV")
<<<<<<< HEAD
=======
        edits, _ = self.atoi_transcript.expressed_edits(include_rna_edits=True, 
            include_germline=0, include_somatic=0)
        edit = edits[pos-1][0]
        self.assertEqual(edit[0], "I")
        self.assertEqual(edit[3][3], "I")
        self.assertEqual(edit[3][4], "R")
#        edits, _ = self.atoi_transcript.expressed_edits(include_rna_edits=True, 
#            include_germline=1, include_somatic=2)
#        edit = edits[pos-1][0]
#        self.assertEqual(edit[0], "?")
#        self.assertEqual(edit[3][3], "?")
#        self.assertEqual(edit[3][4], "?")        
#        edits, _ = self.atoi_transcript.expressed_edits(include_rna_edits=True, 
#            include_germline=2, include_somatic=1)
#        edit = edits[pos-1][0]
#        self.assertEqual(edit[0], "?")
#        self.assertEqual(edit[3][3], "?")
#        self.assertEqual(edit[3][4], "?")
>>>>>>> 1c1bade0

    def test_seq_to_peptide_with_I_N(self):
        """checks whether sseq_to_peptide function can properly handle N and I"""
        seq = "AAIATIIGNIAA"
        pep, editing_positions, ambiguous_positions, peptide_warnings = transcript.seq_to_peptide(seq, return_positions=True)
        self.assertEqual(editing_positions, [0, 1.0, 2.0, 3.0])
        self.assertEqual(ambiguous_positions, [3.0])
        self.assertEqual(pep, "KMGE")

if __name__ == "__main__":
    unittest.main()<|MERGE_RESOLUTION|>--- conflicted
+++ resolved
@@ -1213,43 +1213,20 @@
         self.assertEqual(self.atoi_transcript.edits[9664179], 
                 [('I', 'R', 'R', ('11', 9664180, 'A', 'I', 'R', None))])
         self.assertEqual(self.atoi_transcript.all_transcript_warnings, ["rna_editing_may_disrupt_start_codon"])
-<<<<<<< HEAD
-
-    def test_expressed_edit_with_no_ref_genome(self):
-=======
     
     def test_expressed_rna_edit_with_not_A_in_ref_genome(self):
->>>>>>> 1c1bade0
         self.atoi_transcript.edit('I', 9750164, mutation_type="R", mutation_class="R", vaf=None)
         edits, _ = self.atoi_transcript.expressed_edits(include_rna_edits=True)
         self.assertNotIn(9750163, edits)
 
-<<<<<<< HEAD
-    def test_expressed_edit_with_rna_edit_and_germline_with_exclude_germline_option(self):
-        pos = 9750162
-        self.atoi_transcript.edit('I', pos, mutation_type="V", mutation_class="G", vaf=None)
-=======
     def test_expressed_edit_with_overlapping_rna_edit_and_germline_with_germline_options(self):
         pos = 9750162
         self.atoi_transcript.edit('C', pos, mutation_type="V", mutation_class="G", vaf=None)
->>>>>>> 1c1bade0
         edits, _ = self.atoi_transcript.expressed_edits(include_rna_edits=True, include_germline=0)
         edit = edits[pos-1][0]
         self.assertEqual(edit[0], "I")
         self.assertEqual(edit[3][3], "I")
         self.assertEqual(edit[3][4], "R")
-<<<<<<< HEAD
-
-    def test_expressed_edit_with_rna_edit_and_somatic(self):
-        self.atoi_transcript.edit('I', 9750164, mutation_type="R", mutation_class="S", vaf=None)
-        edits, _ = self.atoi_transcript.expressed_edits(include_rna_edits=True)
-        self.assertNotIn(9750163, edits)
-
-    def test_expressed_edit_with_rna_edit_and_somantic_in_same_position(self):
-        pos = 9750162
-        self.atoi_transcript.edit('T', pos, mutation_type="V", mutation_class="S", vaf=None)
-        edits, _ = self.atoi_transcript.expressed_edits(include_rna_edits=True)
-=======
         edits, _ = self.atoi_transcript.expressed_edits(include_rna_edits=True, include_germline=2)
         edit = edits[pos-1][0]
         self.assertEqual(edit[0], "C")
@@ -1282,13 +1259,10 @@
         self.assertEqual(edit[3][4], "V")
         edits, _ = self.atoi_transcript.expressed_edits(include_rna_edits=True, 
             include_germline=0, include_somatic=2)
->>>>>>> 1c1bade0
         edit = edits[pos-1][0]
         self.assertEqual(edit[0], "I")
         self.assertEqual(edit[3][3], "I")
         self.assertEqual(edit[3][4], "RV")
-<<<<<<< HEAD
-=======
         edits, _ = self.atoi_transcript.expressed_edits(include_rna_edits=True, 
             include_germline=0, include_somatic=0)
         edit = edits[pos-1][0]
@@ -1307,7 +1281,6 @@
 #        self.assertEqual(edit[0], "?")
 #        self.assertEqual(edit[3][3], "?")
 #        self.assertEqual(edit[3][4], "?")
->>>>>>> 1c1bade0
 
     def test_seq_to_peptide_with_I_N(self):
         """checks whether sseq_to_peptide function can properly handle N and I"""
