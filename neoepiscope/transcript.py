--- conflicted
+++ resolved
@@ -1519,7 +1519,6 @@
                                         counter, counter + len(seq[2][0][3]) - 1, seq[2][0][4]])
                     counter += len(seq[2][0][3])
                     ref_counter += len(seq[2][1][3])
-<<<<<<< HEAD
 #                    if counter + len(seq[0]) > coding_start:
 
 #                        compare_peptides_to_ref = True
@@ -1533,23 +1532,15 @@
                     continue
                 if len(seq[0]) + counter < coding_start:
                     counter += len(seq[0])
-=======
->>>>>>> e00829eb
                     continue
 #                if len(seq[0]) + counter < coding_start:
 #                    counter += len(seq[0])
 #                    continue
                 elif seq[2][0][4] == 'D':
                     ref_counter += len(seq[2][0][2])
-<<<<<<< HEAD
                     coordinates.append([start, seq[3] + len(seq[0])*strand -1,
                                         counter, counter + len(seq[0]) - 1, 
                                         seq[2]])
-=======
-                    if counter + len(seq[0]) >= coding_start:
-                        coordinates.append([start, seq[3] + len(seq[0])*strand -1,
-                                        counter, counter + len(seq[0]) - 1, seq[2]])
->>>>>>> e00829eb
                     continue
                 elif seq[2][0][4] == 'I':
                     if counter + len(seq[0]) >= coding_start:
@@ -1580,15 +1571,9 @@
             # log variants
             # handle potential frame shifts from indels
             if seq[1] == 'H':
-<<<<<<< HEAD
                 coordinates.append([seq[3], seq[3] + len(seq[0])*strand - 1,
                                 counter, counter + len(seq[0]) -1, 
                                 seq[2][0][4]])
-=======
-                print("hybrid deletion interval -- here 3")
-                coordinates.append([seq[3], seq[3] + len(seq[2][0][3])*strand - 1,
-                                counter, counter + len(seq[2][0][3]) -1 , seq[2][0][4]])
->>>>>>> e00829eb
                 compare_peptides_to_ref = True
                 read_frame1 = self.reading_frame(seq[2][1][1] + len(seq[2][1][3]))
                 read_frame2 = self.reading_frame(seq[2][0][1] + len(seq[2][0][3]))
@@ -1601,37 +1586,24 @@
                     if reading_frame == 0:
                         reading_frame = (read_frame1 - read_frame2) % 3
                         frame_shifts.append(
-<<<<<<< HEAD
                                 [seq[2][0][1], -1, counter, -1, list(
                                             set(seq[2][0][4]+seq[2][1][4]))]
-=======
-                                [seq[2][0][1], -1, counter, -1, seq[2][0][4]]
->>>>>>> e00829eb
                             )
                     elif (reading_frame + read_frame1 - read_frame2) % 3 == 0:
                         # close out all frame_shifts ending in -1
                         for i in range(len(frame_shifts), 0, -1):
                             if frame_shifts[i-1][1] < 0:
-<<<<<<< HEAD
                                 frame_shifts[i-1][1] = seq[3] + len(
                                                                 seq[2][0][2])
                                 frame_shifts[i-1][3] = counter + len(
                                                                 seq[2][0][2])
-=======
-                                frame_shifts[i-1][1] = seq[3] + len(seq[2][0][3])
-                                frame_shifts[i-1][3] = counter + len(seq[2][0][3])
->>>>>>> e00829eb
                             else:
                                 break
                         reading_frame = 0
                     else:
                         frame_shifts.append(
-<<<<<<< HEAD
                                 [seq[2][0][1], -1, counter, -1, list(
                                             set(seq[2][0][4]+seq[2][1][4]))]
-=======
-                                [seq[2][0][1], -1, counter, -1, seq[2][0][4]]
->>>>>>> e00829eb
                             )
                         reading_frame = (
                                 reading_frame + read_frame1 - read_frame2
